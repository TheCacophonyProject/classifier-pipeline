use_opt_flow: False

# Output debug information e.g. heat numbers on preview
debug: False

# root folder where the source and output folders belong
base_data_folder: "<full path>"
# Enables/Disables GPU accelerated classification
use_gpu: false

# source_folder is where the cptv files reside under. It is relative
# to base_data_folder.
source_folder: "cptv"

# tracks_folder is where the track data files will be created. It is
# specified relative to base_data_folder.
tracks_folder: "tracks"

# which folders (tags) to ignore when selecting cptv files from source_folder
excluded_tags: ['untagged', 'dog', ''unidentified', 'hard', 'multi', 'moving',
                'bird-kiwi', 'for_grant', 'missclassified', 'other']

# Reprocess files which have already been processed.
reprocess: true

# Colour map override to use when exporting to MPEG. If not specified,
# a sensible default colour map is used.
# Note: This is should be a full path. It is not relative to the # base_data_folder.
# previews_colour_map: "custom_colormap.dat"

<<<<<<< HEAD
# Labels preserve this order, this means we can retrain from existing model
# add new labels to the end
labels : [
    "hedgehog",
    "rodent",
    "possum",
    "cat",
    "bird",
    "mustelid",
    "insect",
    "human",
    "leporidae",
    "false-positive",
]
=======
# Labels
labels : ['bird', 'cat', 'false-positive', 'hedgehog', 'insect', 'leporidae', 'mustelid', 'possum', 'rodent', 'wallaby']

>>>>>>> 73f220ce

# Number of worker threads to use.  0 disables worker pool and forces a single thread.
worker_threads: 0

tracking:
    #
    #  Tracking algorithm
    #

    # Default algorithm used to calculate the image background.   Must be "preview" or "stats"
    # Preview uses the preview time in the video (if it exists in the meta for cptv file)
    # Stats uses a statistical analysis of the whole video to get background levels
    background_calc: preview

<<<<<<< HEAD
    # these parameters are associated with the preview background method
    preview:
        # Temp_thresh is calculated based on the preview min, max and mean, and temp_thresh value
        dynamic_thresh: True

        # When calculating the background ignore the last frames of the preview as the motion detection
        # will still be triggering during this time.
        ignore_frames: 2
=======
    # When calculating the background ignore the last frames of the preview as the motion detection
    # will still be triggering during this time.
    preview_ignore_frames: 2
>>>>>>> 73f220ce

    motion:
        #if set to True Temp_thresh is calculated based on the minimum background temperature
        #of the preview, or whole clip depending on cptv type
        dynamic_thresh: True

        camera_thresholds:
          - camera_model: "lepton3"
            # Default temperature threshold require for tracking
            temp_thresh: 2900
            # Minimum raw temperature difference between background and track
            delta_thresh: 20
            # Min/Max temperature threshold value to use if dynamic threshold is true
            max_temp_thresh: 2900
            min_temp_thresh: null
            default: True

          - camera_model: "lepton3.5"
            temp_thresh: 28000
            delta_thresh: 100 # 1 degrees
            max_temp_thresh: null
            min_temp_thresh: null

    # these parameters are associated with the stats background method
    stats:
        # auto threshold needs to find a near maximum value to calculate the threshold level
        # a better solution might be the mean of the max of each frame?
        threshold_percentile: 99.9

        # minimum allowed threshold for number of pixels changed from average background, smaller values detect more objects, but bring up additional false positives
        min_threshold: 30

        # minimum allowed threshold for number of pixels changed from average background, smaller values detect more objects, but bring up additional false positives
        max_threshold: 50


    # any clips with a mean temperature hotter than this will be excluded
    max_mean_temperature_threshold: 10000

    # any clips with a temperature dynamic range greater than this will be excluded
    max_temperature_range_threshold: 10000

    # measures how different pixels are from estimated background, if they are on average less different than this then
    # video is considered to be static.
    static_background_threshold: 4.0

    # number of pixels round the edge to ignore due to strange values
    edge_pixels: 1

    # number of pixels around object to pad.
    # Note: frame_padding must be at least 3 or some frames may be too small for classification and program may crash
    frame_padding: 4

    # dilation pixels:  This is the number of pixels to grow the mask of interesting bits.
    # The higher the value, the further apart things (bits of animal, or animals) will be linked together as one object
    dilation_pixels: 2

    # wait this many frames for animal to "reappear" after it is last detected.
    remove_track_after_frames: 9

    # when enabled smooths tracks so that track dimensions do not change too quickly.
    track_smoothing: False

    high_quality_optical_flow: False

    # how much to threshold thermal before calculating optical flow.
    flow_threshold: 40

    # maximum number of tracks to extract from a clip.  Takes the n best tracks.
    max_tracks: 10

    areas_of_interest:
        # minimum pixels of interest each area of interest should have.
        min_mass: 4.0

        # minimum variation of pixels between then frame and previous for each area of interest.
        pixel_variance: 2.0

        # strategy to use when dealing with regions of interest that are cropped against the side of the frame
        # in general these regions often do not have enough information to accurately identify the animal.
        # options are
        # 'all': All cropped regions are included, good for classifier
        # 'cautious': Regions that are only cropped a bit are let through, this is good for training data
        # 'none': No cropped regions are permitted.  This is the most safe.
        cropped_regions_strategy: "cautious"

    filters:
        # regions with a movement less than this have their tracking scored based of x,y matching, instead of than mid points
        moving_vel_thresh: 4

        # discard any tracks that overlap with other tracks more than this.   T than this length in seconds
        track_overlap_ratio: 0.5

        # discard any tracks shorter than this length in seconds
        min_duration_secs: 3.0

        # dicard any tracks that do not move enough, (move less than this)
        track_min_offset: 4.0

        # discard tracks that do not have enough delta within the window (i.e. pixels that change a lot)
        track_min_delta: 1.0

        # discard tracks that do not have enough enough average mass.
        track_min_mass: 2.0

    # Add verbose logging about tracks generated
    verbose: False

    # Minimum confidence of track tag to accept
    min_tag_confidence: 0.8
load:
    # precidence of tags (lower first)
    tag_precedence:
        0: ["bird", "false-positive", "hedgehog", "possum", "rodent", "mustelid", "cat", "kiwi", "dog", "leporidae", "human", "insect", "pest"]
        1: ["unidentified", "other"]
        2: ["part","bad track"]

    # Use fast BLOSC compression (requires plugin), when saving tracks to database
    enable_compression: False

    # Includes the filtered channel in tracks database.  This is typically not used.  If compression is enabled the
    # filesize can be reduced by not including it.
    include_filtered_channel: False

    # Create a MP4 preview of the recording.  Options are "none", "raw", "boxes", "classified", "tracking"
    # none - won't create a preview video
    # raw - just the video (no classification or tracks)
    # boxes - show track boxes but no text
    # classified - show tracks and classification values
    # tracking -  four frame video view, including thermal, filtered, mask and flow layers
    preview: "boxes"

    #cache buffer frame to disk reducing memory usage
    cache_to_disk: False
train:
    # model_resnet, model_lq, or model_hq
    model: "model_lq"
    hyper_params:
        # training
        batch_size: 16
        learning_rate: 0.0001
        learning_rate_decay: 1.0
        l2_reg: 0
        label_smoothing: 0.1
        keep_prob: 0.2

        # model
        batch_norm: true
        lstm_units: 512
        gru_units: 512
        enable_flow: true
        # augmentation
        augmentation: true
        thermal_threshold: 10
        scale_frequency: 0.5

        #  resnet
    resnet_params:
        num_filters: 32
        kernel_size: 3
        conv_stride: 2
        # block sizes can be left null and will be calculated based of resnet_size
        block_sizes : [3, 4, 6, 3]
        block_strides: [1, 2, 2, 2]
        bottleneck: false
        resnet_size: 50
    # Number of epochs to train for
    epochs: 30

    # use a gru cell or a lstm cell
    use_gru: false

    # Location to write various training outputs to. Relative to
    # base_data_folder. Defaults to "training"
    # train_dir: "training"

classify_tracking:
    # Note: frame_padding must be at least 3 or some frames may be too small for classification
    frame_padding: 4
    high_quality_optical_flow: True
    filters:
        track_overlap_ratio: 0.5
        min_duration_secs: 1.0
        track_min_offset: 4.0
        track_min_delta: 1.0
        track_min_mass: 2.0

classify:
    # Writes metadata to standard out instead of a file with extension .txt
    meta_to_stdout : False

    # Path to pretrained Model use for classification (This should be the base filename without any extension)
    model: "<full path>"
    # Create a MP4 preview after classification of recording.  Options are "none", "raw", "classified", "tracking"
    # See extract:preview for details on each option.
    preview: "boxes"

    # folder is where classifier output and mp4s will be created.  It is specified relative to the base_data_folder
    classify_folder: "classify"

    #cache buffer frame to disk reducing memory usage
    cache_to_disk: False
evaluate:
    # Evalulates results against pre-tagged ground truth.
    show_extended_evaluation: False

    # number of seconds between clips required to trigger a a new visit
    new_visit_threshold: 180

    # false positive's and 'none' can be mapped to the same label as they represent the same idea.
    null_tags: ["false-positive", "none", "no-tag"]

build:
    # uses split from previous run
    use_previous_split: False

    # file to load previous split from
    previous_split: template.dat

    # labels to ignore
    ignore_labels: ["false-positive"]

    # if true removes any trapped animal footage from dataset.
    # trapped footage can be a problem as there tends to be lots of it and the animals do not move in a normal way.
    # however, bin weighting will generally take care of the excessive footage problem.
    excluded_trap: True

    # sets a maximum number of segments per bin, where the cap is this many standard deviations above the norm.
    # bins with more than this number of segments will be weighted lower so that their segments are not lost, but
    # will be sampled less frequently.
    cap_bin_weight: 1.5

    # adjusts the weight for each animal class.  Setting this lower for animals that are less represented can help
    # with training, otherwise the few examples we have will be used excessively.  This also helps build a prior for
    # the class suggesting that the class is more or less likely.  For example bumping up the human weighting will cause
    # the classifier lean towards guessing human when it is not sure.

    # xxx this doesn't actually work, and should be removed.
    label_weights: {"bird-kiwi": 0.1}

    # clips after this date will be ignored.
    # note: this is based on the UTC date.
    clip_end_date: "2019-12-31"

    # minimum average mass for test segment
    test_min_mass: 30

    train_min_mass: 20

    # any day with a track this number of second or longer will be excluded from the validation set.
    # this is because it would be more useful to train on the long track, and we don't want the track to dominate the
    # validation set (otherwise a single track could end up being 50% of the data)
    max_validation_set_track_duration: 120

    # number of segments to include in test set for each class (multiplied by label weights)
    test_set_count: 300

    # minimum number of bins used for test set
    test_set_bins: 10

    # number of seconds each segment should be
    segment_length: 3

    # number of seconds segments are spaced apart
    segment_spacing: 1

    # when building a dataset we want to use many different tracks if aren't building a big dataset
    max_segments_per_track: 2<|MERGE_RESOLUTION|>--- conflicted
+++ resolved
@@ -28,26 +28,9 @@
 # Note: This is should be a full path. It is not relative to the # base_data_folder.
 # previews_colour_map: "custom_colormap.dat"
 
-<<<<<<< HEAD
-# Labels preserve this order, this means we can retrain from existing model
-# add new labels to the end
-labels : [
-    "hedgehog",
-    "rodent",
-    "possum",
-    "cat",
-    "bird",
-    "mustelid",
-    "insect",
-    "human",
-    "leporidae",
-    "false-positive",
-]
-=======
 # Labels
 labels : ['bird', 'cat', 'false-positive', 'hedgehog', 'insect', 'leporidae', 'mustelid', 'possum', 'rodent', 'wallaby']
 
->>>>>>> 73f220ce
 
 # Number of worker threads to use.  0 disables worker pool and forces a single thread.
 worker_threads: 0
@@ -62,20 +45,9 @@
     # Stats uses a statistical analysis of the whole video to get background levels
     background_calc: preview
 
-<<<<<<< HEAD
-    # these parameters are associated with the preview background method
-    preview:
-        # Temp_thresh is calculated based on the preview min, max and mean, and temp_thresh value
-        dynamic_thresh: True
-
-        # When calculating the background ignore the last frames of the preview as the motion detection
-        # will still be triggering during this time.
-        ignore_frames: 2
-=======
     # When calculating the background ignore the last frames of the preview as the motion detection
     # will still be triggering during this time.
     preview_ignore_frames: 2
->>>>>>> 73f220ce
 
     motion:
         #if set to True Temp_thresh is calculated based on the minimum background temperature
