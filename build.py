# Build a segment dataset for training.
# Segment headers will be extracted from a track database and balanced
# according to class. Some filtering occurs at this stage as well, for example
# tracks with low confidence are excluded.

import argparse
import os
import random
import datetime
import logging
import pickle
import pytz
import json
from dateutil.parser import parse as parse_date
from ml_tools.logs import init_logging
from config.config import Config
from ml_tools.dataset import Dataset
from ml_tools.datasetstructures import Camera

from ml_tools.irwriter import create_tf_records as create_ir_records
from ml_tools.thermalwriter import create_tf_records as create_thermal_records

import numpy as np

MAX_TEST_TRACKS = 1
MAX_TEST_SAMPLES = 1

<<<<<<< HEAD
MIN_SAMPLES = 1
MIN_TRACKS = 1
=======
MIN_SAMPLES = 100
MIN_TRACKS = 100
>>>>>>> a68fd68c
LOW_SAMPLES_LABELS = ["bird", "cat", "possum"]


def load_config(config_file):
    return Config.load_from_file(config_file)


def parse_args():
    parser = argparse.ArgumentParser()
    parser.add_argument(
        "--rebuild-important", action="count", help="Rebuild important frames"
    )
    parser.add_argument(
        "-m",
        "--min-samples",
        default=None,
        type=int,
        help="Min tracks per dataset (Default 100)",
    )
    parser.add_argument(
        "-a",
        "--aug_percent",
        default=None,
        type=float,
        help="Percentage of training set to add extra augmentations of",
    )

    parser.add_argument("-c", "--config-file", help="Path to config file to use")
    parser.add_argument("-d", "--date", help="Use clips after this")
    parser.add_argument("--dont-cap", action="count", help="Dont cap numbers")
    parser.add_argument(
        "--consecutive-segments",
        action="count",
        default=False,
        help="Use consecutive frames for segments",
    )
    parser.add_argument(
        "--bb",
        "--balance-bins",
        action="count",
        help="Balance bins so each track has even percentage of being picked",
    )
    parser.add_argument(
        "--bl",
        "--balance-labels",
        action="count",
        help="Balance labels so that they have are distributed as defined in config",
    )

    args = parser.parse_args()
    if args.date:
        if args.date == "None":
            args.date = None
        else:
            args.date = parse_date(args.date)
    else:
        if args.date is None:
            args.date = datetime.datetime.now(pytz.utc) - datetime.timedelta(days=30)

    if args.min_samples is not None:
        global MAX_TEST_TRACKS, MAX_TEST_SAMPLES, MIN_SAMPLES, MIN_TRACKS
        MAX_TEST_TRACKS = args.min_samples
        MAX_TEST_SAMPLES = args.min_samples

        MIN_SAMPLES = args.min_samples
        MIN_TRACKS = args.min_samples
        # args.date = datetime.datetime.now() - datetime.timedelta(days=30)

    logging.info("Loading training set up to %s", args.date)
    return args


def show_tracks_breakdown(dataset):
    print("Tracks breakdown:")
    samples = dataset.samples

    for label in dataset.labels:
        lbl_samples = dataset.samples_by_label.get(label, [])
        tracks = [s.unique_track_id for s in lbl_samples]
        tracks = set(tracks)
        print("labels are", label)
        print("  {:<20} {} tracks".format(label, len(tracks)))


def show_cameras_tracks(dataset):
    for id, camera in dataset.cameras_by_id.items():
        count = "Tracks:"
        for label in dataset.labels:
            count = "{} {}: {}".format(count, label, camera.label_track_count(label))
        print("Camera", id, count)


def show_cameras_breakdown(dataset):
    print("Cameras breakdown")
    samples_by_camera = {}
    for sample in dataset.samples:
        if sample.camera not in samples_by_camera:
            samples_by_camera[sample.camera] = []
        samples_by_camera[sample.camera].append(sample)

    for camera, samples in samples_by_camera.items():
        print("{:<20} {}".format(camera, len(samples)))


def show_samples_breakdown(dataset):
    print("Samples breakdown:")
    for label in dataset.labels:
        count = len(dataset.samples_by_label.get(label, []))
        print("  {:<20} {} Samples".format(label, count))


def print_cameras(train, validation, test):
    print("Cameras per set:")
    print("-" * 90)
    print("Train")
    print(train.camera_names)
    print("Validation")
    print(validation.camera_names)
    print("Test")
    print(test.camera_names)

    print()


def print_counts(dataset, train, validation, test):
    print("Counts per class:")
    print("-" * 90)
    print("{:<20} {:<21} {:<21} {:<21}".format("Class", "Train", "Validation", "Test"))
    print("-" * 90)
    print("Samples / Tracks/ Bins/ weight")
    # display the dataset summary
    for label in dataset.labels:
        print(
            "{:<20} {:<20} {:<20} {:<20}".format(
                label,
                "{}/{}/{}/{:.1f}".format(*train.get_counts(label)),
                "{}/{}/{}/{:.1f}".format(*validation.get_counts(label)),
                "{}/{}/{}/{:.1f}".format(*test.get_counts(label)),
            )
        )
    print()


def split_label(dataset, label, existing_test_count=0, max_samples=None):
    # split a label from dataset such that vlaidation is 15% or MIN_TRACKS
    samples = dataset.samples_by_label.get(label, [])
    if max_samples is not None:
        samples = np.random.choice(
            samples, min(len(samples), max_samples), replace=False
        )
    samples_by_bin = {}
    total_tracks = set()
    for sample in samples:
        total_tracks.add(sample.track_id)
        if sample.bin_id not in samples_by_bin:
            samples_by_bin[sample.bin_id] = []
        samples_by_bin[sample.bin_id].append(sample)
    total_tracks = len(total_tracks)
    sample_bins = [sample.bin_id for sample in samples]
    if len(sample_bins) == 0:
        return None, None, None

    # sample_bins duplicates
    sample_bins = list(set(sample_bins))

    random.shuffle(sample_bins)
    train_c = Camera("{}-Train".format(label))
    validate_c = Camera("{}-Val".format(label))
    test_c = Camera("{}-Test".format(label))

    camera_type = "validate"
    add_to = validate_c
    last_index = 0
    label_count = 0
    total = len(samples)
    min_t = MIN_SAMPLES

    if label in LOW_SAMPLES_LABELS:
        min_t = 10
    num_validate_samples = max(total * 0.15, min_t)
    num_test_samples = (
        min(MAX_TEST_SAMPLES, max(total * 0.05, min_t)) - existing_test_count
    )
    # should have test covered by test set

    min_t = MIN_TRACKS

    if label in LOW_SAMPLES_LABELS:
        min_t = 10

    num_validate_tracks = max(total_tracks * 0.15, min_t)
    num_test_tracks = (
        min(MAX_TEST_TRACKS, max(total_tracks * 0.05, min_t)) - existing_test_count
    )
    track_limit = num_validate_tracks
    sample_limit = num_validate_samples
    tracks = set()
    print(
        f"{label} - looking for val {num_validate_tracks} tracks out of {total_tracks} tracks and {num_validate_samples} samples from a total of {total} samples  with {num_test_tracks} test tracks and {num_test_samples} test samples"
    )
    for i, sample_bin in enumerate(sample_bins):
        samples = samples_by_bin[sample_bin]
        for sample in samples:
            if sample.label == label:
                tracks.add(sample.track_id)
                label_count += 1

            sample.camera = "{}-{}".format(sample.camera, camera_type)
            add_to.add_sample(sample)
        samples_by_bin[sample_bin] = []
        last_index = i
        track_count = len(tracks)
        if label_count >= sample_limit and track_count >= track_limit:
            # 100 more for test
            if add_to == validate_c:
                add_to = test_c
                camera_type = "test"
                if num_test_samples <= 0:
                    break
                sample_limit = num_test_samples
                track_limit = num_test_tracks
                label_count = 0
                tracks = set()
            else:
                break

    sample_bins = sample_bins[last_index + 1 :]
    camera_type = "train"
    added = 0
    for i, sample_bin in enumerate(sample_bins):
        samples = samples_by_bin[sample_bin]
        for sample in samples:
            sample.camera = "{}-{}".format(sample.camera, camera_type)
            train_c.add_sample(sample)
            added += 1
        samples_by_bin[sample_bin] = []
    return train_c, validate_c, test_c


def get_test_set_camera(dataset, test_clips, after_date):
    # load test set camera from tst_clip ids and all clips after a date
    test_c = Camera("Test-Set-Camera")
    test_samples = [
        sample
        for sample in dataset.samples
        if sample.clip_id in test_clips
        or after_date is not None
        and sample.start_time.replace(tzinfo=pytz.utc) > after_date
    ]
    for sample in test_samples:
        dataset.remove_sample(sample)
        test_c.add_sample(sample)
    return test_c


def split_randomly(db_file, dataset, config, args, test_clips=[], balance_bins=True):
    # split data randomly such that a clip is only in one dataset
    # have tried many ways to split i.e. location and cameras found this is simplest
    # and the results are the same
    train = Dataset(db_file, "train", config)
    train.enable_augmentation = True
    validation = Dataset(db_file, "validation", config)
    test = Dataset(db_file, "test", config)
    test_c = get_test_set_camera(dataset, test_clips, args.date)
    test_cameras = [test_c]
    validate_cameras = []
    train_cameras = []
    min_label = None
    for label in dataset.labels:
        label_count = len(dataset.samples_by_label.get(label, []))
        if label not in ["insect", "false-positive"]:
            continue
        if min_label is None or label_count < min_label[1]:
            min_label = (label, label_count)
    for label in dataset.labels:
        existing_test_count = len(test.samples_by_label.get(label, []))
        train_c, validate_c, test_c = split_label(
            dataset,
            label,
            existing_test_count=existing_test_count,
            # max_samples=min_label[1],
        )
        if train_c is not None:
            train_cameras.append(train_c)
        if validate_c is not None:
            validate_cameras.append(validate_c)
        if test_c is not None:
            test_cameras.append(test_c)

    add_camera_samples(dataset.labels, train, train_cameras, balance_bins)
    add_camera_samples(dataset.labels, validation, validate_cameras, balance_bins)
    add_camera_samples(dataset.labels, test, test_cameras, balance_bins)
    return train, validation, test


def add_camera_samples(
    labels,
    dataset,
    cameras,
    balance_bins=None,
):
    # add camera tracks to the daaset and calculate segments and bins
    all_samples = []
    for label in labels:
        for camera in cameras:
            samples = camera.label_to_samples.get(label, {}).values()
            all_samples.extend(list(samples))
    dataset.add_samples(all_samples)
    dataset.balance_bins()


def validate_datasets(datasets, test_clips, date):
    # check that clips are only in one dataset
    # that only test set has clips after date
    # that test set is the only dataset with test_clips
    for dataset in datasets[:2]:
        for track in dataset.tracks:
            assert track.start_time < date

    for i, dataset in enumerate(datasets):
        clips = set([sample.clip_id for sample in dataset.samples])
        if test_clips is not None and dataset.name != "test":
            assert (
                len(clips.intersection(set(test_clips))) == 0
            ), "test clips should only be in test set"
        if len(clips) == 0:
            continue
        for other in datasets[(i + 1) :]:
            if dataset.name == other.name:
                continue
            other_clips = set([sample.clip_id for sample in other.samples])
            # other_tracks = set([track.track_id for track in other.tracks])

            assert clips != other_clips, "clips should only be in one set"


def main():
    init_logging()
    args = parse_args()
    config = load_config(args.config_file)
    logging.info("Building for type %s", config.train.type)
    test_clips = config.build.test_clips()
    if test_clips is None:
        test_clips = []
    logging.info("# of test clips are %s", len(test_clips))
    db_file = os.path.join(config.tracks_folder, "dataset.hdf5")
    dataset = Dataset(
        db_file, "dataset", config, consecutive_segments=args.consecutive_segments
    )

    tracks_loaded, total_tracks = dataset.load_clips()
    # return
    dataset.labels.sort()
    print(
        "Loaded {}/{} tracks, found {:.1f}k samples".format(
            tracks_loaded, total_tracks, len(dataset.samples) / 1000
        )
    )
    for key, value in dataset.filtered_stats.items():
        if value != 0:
            print("  {} filtered {}".format(key, value))

    print()
    show_tracks_breakdown(dataset)
    print()
    show_samples_breakdown(dataset)
    print()
    show_cameras_breakdown(dataset)
    print()
    print("Splitting data set into train / validation")
    datasets = split_randomly(db_file, dataset, config, args, test_clips)
    validate_datasets(datasets, test_clips, args.date)

    print_counts(dataset, *datasets)
    print("split data")
    base_dir = config.tracks_folder
    record_dir = os.path.join(base_dir, "training-data/")
    dataset_counts = {}
    create_tf_records = create_thermal_records
    if config.train.type == "IR":
        threshold = (
            config.tracking[config.train.type]
            .motion.threshold_for_model(config.train.type)
            .background_thresh
        )

        create_tf_records = create_ir_records
    else:
        threshold = None

    train_set = datasets[0]
    aug_percent = args.aug_percent
    if aug_percent is not None:
        for l, samples in train_set.samples_by_label.items():
            track_dic = {}
            for s in samples:
                track_dic.setdefault(s.track_id, []).append(s)
            # track_dic = dict((x.track_id, x) for x in samples)

            for track, s in track_dic.items():
                augment_samples = int(aug_percent * len(s))
                # words = ['banana', 'pie', 'Washington', 'book']
                samples_by_mass = sorted(s, key=lambda s: s.region.mass, reverse=True)
                samples = np.random.choice(
                    samples_by_mass, augment_samples, replace=False
                )
                new_samples = []
                for s in samples:
                    new = s.copy()
                    new.augment = True
                    new_samples.append(new)
                train_set.add_samples(new_samples)
        print("Count post augmentation")
        print_counts(dataset, *datasets)
    for dataset in datasets:
        dir = os.path.join(record_dir, dataset.name)
        create_tf_records(dataset, dir, datasets[0].labels, threshold, num_shards=100)
        counts = {}
        for label in dataset.labels:
            count = len(dataset.samples_by_label.get(label, []))
            counts[label] = count
        dataset_counts[dataset.name] = counts
        # dataset.saveto_numpy(os.path.join(base_dir))
    # dont need dataset anymore just need some meta
    meta_filename = f"{base_dir}/training-meta.json"
    meta_data = {
        "labels": datasets[0].labels,
        "type": config.train.type,
        "counts": dataset_counts,
        "by_label": False,
    }

    with open(meta_filename, "w") as f:
        json.dump(meta_data, f, indent=4)


if __name__ == "__main__":
    main()<|MERGE_RESOLUTION|>--- conflicted
+++ resolved
@@ -22,17 +22,12 @@
 
 import numpy as np
 
-MAX_TEST_TRACKS = 1
-MAX_TEST_SAMPLES = 1
-
-<<<<<<< HEAD
-MIN_SAMPLES = 1
-MIN_TRACKS = 1
-=======
+MAX_TEST_TRACKS = 10
+MAX_TEST_SAMPLES = 10
+
 MIN_SAMPLES = 100
 MIN_TRACKS = 100
->>>>>>> a68fd68c
-LOW_SAMPLES_LABELS = ["bird", "cat", "possum"]
+LOW_SAMPLES_LABELS = ["bird/kiwi"]
 
 
 def load_config(config_file):
