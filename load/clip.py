"""
classifier-pipeline - this is a server side component that manipulates cptv
files and to create a classification model of animals present
Copyright (C) 2018, The Cacophony Project

This program is free software: you can redistribute it and/or modify
it under the terms of the GNU General Public License as published by
the Free Software Foundation, either version 3 of the License, or
(at your option) any later version.

This program is distributed in the hope that it will be useful,
but WITHOUT ANY WARRANTY; without even the implied warranty of
MERCHANTABILITY or FITNESS FOR A PARTICULAR PURPOSE.  See the
GNU General Public License for more details.

You should have received a copy of the GNU General Public License
along with this program. If not, see <http://www.gnu.org/licenses/>.
"""


import datetime
import logging
import numpy as np
import os
import pytz
import cv2

from ml_tools.imageprocessing import normalize, detect_objects
from ml_tools.tools import Rectangle
from track.framebuffer import FrameBuffer
from track.track import Track
from track.region import Region
from piclassifier.motiondetector import is_affected_by_ffc

RES_X = 160
RES_Y = 120


class Clip:
    PREVIEW = "preview"
    FRAMES_PER_SECOND = 9
    local_tz = pytz.timezone("Pacific/Auckland")
    CLIP_ID = 1
    # used when calculating background, mininimum percentage the difference object
    # and background object must overlap i.e. they are a valid object
    MIN_ORIGIN_OVERLAP = 0.80

    def __init__(
        self, trackconfig, sourcefile, background=None, calc_stats=True, model=None
    ):
        self._id = Clip.CLIP_ID
        Clip.CLIP_ID += 1
        Track._track_id = 1
        self.disable_background_subtraction = False
        self.current_frame = -1
        self.ffc_affected = False
        self.crop_rectangle = None
        self.region_history = []
        self.active_tracks = set()
        self.tracks = []
        self.filtered_tracks = []
        self.from_metadata = False
        self.video_start_time = None
        self.location = None
        self.frame_buffer = None
        self.device = None
        self.background = None
        self.background_calculated = False
        self.res_x = None
        self.res_y = None
        self.background_frames = 0
        self.config = trackconfig
        self.frames_per_second = Clip.FRAMES_PER_SECOND

        self.calc_stats = calc_stats
        self.source_file = sourcefile
        self.stats = ClipStats()
        self.camera_model = None
        self.threshold_config = None
        self.track_min_delta = None
        self.track_max_delta = None
        self.background_thresh = None
        self.ffc_frames = []
        self.tags = None

        # sets defaults
        self.set_model(model)
        if background is not None:
            self.background = background
            self._background_calculated()

    def set_model(self, camera_model):
        logging.debug("set model %s", camera_model)
        self.camera_model = camera_model
        threshold = self.config.motion.threshold_for_model(camera_model)
        if threshold:
            self.threshold_config = threshold
            self.set_motion_thresholds(threshold)

    def set_motion_thresholds(self, threshold):
        logging.debug("set thresholds %s", threshold)
        self.background_thresh = threshold.background_thresh
        self.temp_thresh = threshold.temp_thresh
        self.stats.threshold = self.background_thresh
        self.track_min_delta = threshold.track_min_delta
        self.track_max_delta = threshold.track_max_delta

    def _background_calculated(self):
        self.stats.mean_background_value = np.average(self.background)
        self.set_temp_thresh()
        self.background_calculated = True

    def on_preview(self):
        return not self.background_calculated

    def update_background(self, frame):
        """updates the clip background"""
        if self.background is None:
            self.background = frame
        else:
            self.background = np.minimum(self.background, frame)
        self.background_frames += 1

    def calculate_initial_diff(self, frame, initial_frames, initial_diff):
        """Compare this frame with the initial frames (to detect movement) and update the initial_diff
        frame (such that it is the maximum difference). This is essentially creating a frame which has
        all the warms moving parts from the initial frame
        """
        if initial_frames is None:
            return np.zeros((frame.shape))
        else:
            diff = initial_frames - frame
            if initial_diff is not None:
                initial_diff = np.maximum(initial_diff, diff)
            else:
                initial_diff = diff
        return initial_diff

    def calculate_background(self, frame_reader):
        """
        Calculate background by reading whole clip and grouping into sets of
        9 frames. Take the average of these 9 frames and use the minimum
        over the sets as the initial background
        Also check for animals in the background by checking for connected components in
        the intital_diff frame - this is the maximum change between first average frame and all other average frames in the clip
        """
        frames = []
        if frame_reader.background_frames > 0:
            for frame in frame_reader:
                if frame.background_frame:
                    frames.append(frame.pix)
                else:
                    break
            frame_average = np.average(frames, axis=0)
            self.update_background(frame_average)
            self._background_calculated()
            return

        initial_frames = None
        initial_diff = None
        first_frame = None
        for frame in frame_reader:
            if first_frame is None:
                first_frame = frame.pix
            ffc_affected = is_affected_by_ffc(frame)
            if ffc_affected:
                continue
            frames.append(frame.pix)
            if len(frames) == 9:
                frame_average = np.average(frames, axis=0)
                self.update_background(frame_average)
                initial_diff = self.calculate_initial_diff(
                    frame_average, initial_frames, initial_diff
                )
                if initial_frames is None:
                    initial_frames = frame_average

                frames = []

        if len(frames) > 0:
            frame_average = np.average(frames, axis=0)
            if initial_frames is None:
                initial_frames = frame_average
            self.update_background(frame_average)
            initial_diff = self.calculate_initial_diff(
                frame_average, initial_frames, initial_diff
            )

            if initial_frames is None:
                initial_frames = frame_average
        frames = []
        if initial_diff is None:
            if first_frame is not None:
                # fall back if whole clip is ffc
                self.update_background(frame.pix)
                self._background_calculated()
            return
        np.clip(initial_diff, 0, None, out=initial_diff)
        initial_frames = self.remove_background_animals(initial_frames, initial_diff)

        self.update_background(initial_frames)
        self._background_calculated()

    def remove_background_animals(self, initial_frame, initial_diff):
        """
        Try and remove animals that are already in the initial frames, by
        checking for connected components in the intital_diff frame
        (this is the maximum change between first frame and all other frames in the clip)
        """
        # remove some noise
        initial_diff[initial_diff < self.background_thresh] = 0
        initial_diff[initial_diff > 255] = 255
        initial_diff = np.uint8(initial_diff)
        initial_diff = cv2.fastNlMeansDenoising(initial_diff, None)

        _, lower_mask, lower_objects = detect_objects(initial_diff, otsus=True)

        max_region = Region(0, 0, self.res_x, self.res_y)
        for component in lower_objects[1:]:
            region = Region(component[0], component[1], component[2], component[3])
            region.enlarge(2, max=max_region)
            if region.width >= self.res_x or region.height >= self.res_y:
                logging.info(
                    "Background animal bigger than max, probably false positive %s %s",
                    region,
                    component[4],
                )
                continue
            background_region = region.subimage(initial_frame)
            norm_back = background_region.copy()
            norm_back, _ = normalize(norm_back, new_max=255)
            sub_components, sub_connected, sub_stats = detect_objects(
                norm_back, otsus=True
            )

            if sub_components <= 1:
                continue
            overlap_image = region.subimage(lower_mask) * 255
            overlap_pixels = np.sum(sub_connected[overlap_image > 0])
            overlap_pixels = overlap_pixels / float(component[4])

            # filter out components which are too big, or dont match original causes
            # for filtering
            if (
                overlap_pixels < Clip.MIN_ORIGIN_OVERLAP
                or sub_stats[1][4] == 0
                or sub_stats[1][4] == region.area
            ):
                logging.info(
                    "Invalid components mass: %s, components: %s region area %s overlap %s",
                    sub_stats[1][4],
                    sub_components,
                    region.area,
                    overlap_pixels,
                )
                continue

            sub_connected[sub_connected > 0] = 1
            # remove this component from the background by painting with
            # colours of neighbouring pixels
            background_region[:] = cv2.inpaint(
                np.float32(background_region),
                np.uint8(sub_connected),
                3,
                cv2.INPAINT_TELEA,
            )
        return initial_frame

    def _add_active_track(self, track):
        self.active_tracks.add(track)
        self.tracks.append(track)

    def get_id(self):
        return str(self._id)

    def set_temp_thresh(self):
        if self.config.motion.dynamic_thresh:
            min_temp = self.threshold_config.min_temp_thresh
            max_temp = self.threshold_config.max_temp_thresh
            if max_temp:
                self.temp_thresh = min(max_temp, self.stats.mean_background_value)
            else:
                self.temp_thresh = self.stats.mean_background_value
            if min_temp:
                self.temp_thresh = max(min_temp, self.temp_thresh)
            self.stats.temp_thresh = self.temp_thresh
        else:
            self.temp_thresh = self.config.motion.temp_thresh

    def set_video_stats(self, video_start_time):
        """
        Extracts useful statics from video clip.
        """
        self.video_start_time = video_start_time
        self.stats.date_time = video_start_time.astimezone(Clip.local_tz)
        self.stats.is_night = (
            video_start_time.astimezone(Clip.local_tz).time().hour >= 2
        )

    def load_metadata(self, metadata, tag_precedence):
        self._id = metadata.get("id", 0)
        device_meta = metadata.get("Device")
        self.tags = metadata.get("Tags")

        if device_meta:
            self.device = device_meta.get("devicename")
        else:
            self.device = os.path.splitext(os.path.basename(self.source_file))[0].split(
                "-"
            )[-1]
        self.location = metadata.get("location")
        tracks = self.load_tracks_meta(metadata, tag_precedence)
        self.from_metadata = True
        self.tracks = set(tracks)

<<<<<<< HEAD
    def load_tracks_meta(self, metadata, include_filtered_channel, tag_precedence):
        tracks_meta = metadata["tracks"]
=======
    def load_tracks_meta(self, metadata, tag_precedence):
        tracks_meta = metadata.get("tracks", [])
>>>>>>> a0680123
        tracks = []
        # get track data
        for track_meta in tracks_meta:
            track = Track(self.get_id())
            if track.load_track_meta(
                track_meta,
                self.frames_per_second,
                tag_precedence,
                self.config.min_tag_confidence,
            ):
                tracks.append(track)
        return tracks

    def start_and_end_in_secs(self, track):
        if track.end_s is None:
            track.end_s = (track.end_frame + 1) / self.frames_per_second

        return (track.start_s, track.end_s)

    def set_frame_buffer(
        self, high_quality_flow, cache_to_disk, use_flow, keep_frames, max_frames=None
    ):
        self.frame_buffer = FrameBuffer(
            self.source_file,
            high_quality_flow,
            cache_to_disk,
            use_flow,
            keep_frames,
            max_frames,
        )

    def set_res(self, res_x, res_y):
        if res_x == 0 or res_x == None:
            self.res_x = RES_X
        else:
            self.res_x = res_x
        if res_y == 0 or res_y == None:
            self.res_y = RES_Y
        else:
            self.res_y = res_y
        self._set_crop_rectangle()
        for track in self.tracks:
            track.crop_rectangle = self.crop_rectangle

    def _set_crop_rectangle(self):

        edge = self.config.edge_pixels
        self.crop_rectangle = Rectangle(
            edge, edge, self.res_x - 2 * edge, self.res_y - 2 * edge
        )

    def start_and_end_time_absolute(self, start_s=0, end_s=None):
        if not end_s:
            end_s = len(self.frame_buffer.frames) / self.frames_per_second
        return (
            self.video_start_time + datetime.timedelta(seconds=start_s),
            self.video_start_time + datetime.timedelta(seconds=end_s),
        )

    def print_if_verbose(self, info_string):
        if self.config.verbose:
            logging.info(info_string)

    def add_frame(self, thermal, filtered, mask=None, ffc_affected=False):
        self.current_frame += 1
        if ffc_affected:
            self.ffc_frames.append(self.current_frame)

        self.frame_buffer.add_frame(
            thermal, filtered, mask, self.current_frame, ffc_affected
        )
        if self.calc_stats:
            self.stats.add_frame(thermal, filtered)

    def get_metadata(self, predictions_per_model=None):
        meta_data = {}
        if self.camera_model:
            meta_data["camera_model"] = self.camera_model
        meta_data["background_thresh"] = self.background_thresh
        start, end = self.start_and_end_time_absolute()
        meta_data["start_time"] = start.isoformat()
        meta_data["end_time"] = end.isoformat()

        tracks = []
        for track in self.tracks:
            track_info = track.get_metadata(predictions_per_model)
            tracks.append(track_info)
        meta_data["tracks"] = tracks

        return meta_data


class ClipStats:
    """Stores background analysis statistics."""

    def __init__(self):
        self.mean_background_value = 0
        self.max_temp = None
        self.min_temp = None
        self.mean_temp = None
        self.frame_stats_min = []
        self.frame_stats_max = []
        self.frame_stats_median = []
        self.frame_stats_mean = []
        self.filtered_deviation = None
        self.filtered_sum = 0
        self.temp_thresh = 0
        self.threshold = None
        self.average_delta = None
        self.is_static_background = None

    def add_frame(self, thermal, filtered):
        f_median = np.median(thermal)
        f_max = np.max(thermal)
        f_min = np.min(thermal)
        f_mean = np.nanmean(thermal)
        self.max_temp = null_safe_compare(self.max_temp, f_max, max)
        self.min_temp = null_safe_compare(self.min_temp, f_min, min)

        self.frame_stats_min.append(f_min)
        self.frame_stats_max.append(f_max)
        self.frame_stats_median.append(f_median)
        self.frame_stats_mean.append(f_mean)
        self.filtered_sum += np.sum(np.abs(filtered))

    def completed(self, num_frames, height, width):
        if num_frames == 0:
            return
        total = num_frames * height * width
        self.filtered_deviation = self.filtered_sum / float(total)
        self.mean_temp = (height * width * sum(self.frame_stats_mean)) / float(total)


def null_safe_compare(a, b, cmp_fn):
    if a is None:
        return b
    elif b is not None:
        return cmp_fn(a, b)
    else:
        return None<|MERGE_RESOLUTION|>--- conflicted
+++ resolved
@@ -313,13 +313,8 @@
         self.from_metadata = True
         self.tracks = set(tracks)
 
-<<<<<<< HEAD
-    def load_tracks_meta(self, metadata, include_filtered_channel, tag_precedence):
-        tracks_meta = metadata["tracks"]
-=======
     def load_tracks_meta(self, metadata, tag_precedence):
         tracks_meta = metadata.get("tracks", [])
->>>>>>> a0680123
         tracks = []
         # get track data
         for track_meta in tracks_meta:
