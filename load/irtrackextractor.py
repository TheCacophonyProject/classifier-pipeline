--- conflicted
+++ resolved
@@ -192,35 +192,17 @@
         if self.scale is not None:
             res_x = int(self.res_x * self.scale)
             res_y = int(self.res_y * self.scale)
-<<<<<<< HEAD
-=======
-
-            # clip.resized_background = cv2.resize(clip.background, self.resize_dims)
-            # logging.info("Resizing backgorund %s", clip.tracking_background.shape)
-        self.init_saliency(res_x, res_y)
-        for frame in frames[-9:]:
-            self.process_frame(clip, frame.pix.copy())
-
-    def init_saliency(self, width, height):
-        if not DO_SALIENCY:
-            return
->>>>>>> d6a764aa
         self.saliency = cv2.saliency.MotionSaliencyBinWangApr2014_create()
         self.saliency.setImagesize(res_x, res_y)
         self.saliency.init()
 
     def process_frame(self, clip, frame, ffc_affected=False):
-<<<<<<< HEAD
         if len(frame.shape) == 3:
             # in rgb so convert to gray
             frame = cv2.cvtColor(frame, cv2.COLOR_BGR2GRAY)
 
-        if self.saliency is None:
-            if self.resie_dims is not None:
-=======
         if self.saliency is None and DO_SALIENCY:
             if self.resize_dims is not None:
->>>>>>> d6a764aa
                 self.init_saliency(
                     int(self.res_x * self.scale), int(self.res_y * self.scale)
                 )
@@ -334,14 +316,11 @@
         backsub, _ = get_ir_back_filtered(
             self.background.background, tracking_thermal, clip.background_thresh
         )
-<<<<<<< HEAD
         cur_frame = clip.add_frame(tracking_thermal, backsub, saliencyMap, ffc_affected)
         self.background.update_background(cur_frame)
         clip.set_background(self.background.background)
         if not self.do_tracking:
             return
-=======
->>>>>>> d6a764aa
         threshold = 0
         if np.amin(saliencyMap) == 255:
             num = 0
