--- conflicted
+++ resolved
@@ -148,16 +148,12 @@
 
 
 def parse_ir(file, config, thermal_config_file, preview_type):
-<<<<<<< HEAD
     thermal_config = ThermalConfig.load_from_file(
         thermal_config_file, IRTrackExtractor.TYPE
     )
     from piclassifier import irmotiondetector
 
     irmotiondetector.MIN_FRAMES = 0
-=======
-    thermal_config = ThermalConfig.load_from_file(thermal_config_file, "IR")
->>>>>>> a1966796
     count = 0
     vidcap = cv2.VideoCapture(file)
     while True:
@@ -419,7 +415,9 @@
             try:
                 message = data[:5]
                 if message == b"clear":
-                    logging.info("processing error from camera")     # TODO Check if this is handled properly.
+                    logging.info(
+                        "processing error from camera"
+                    )  # TODO Check if this is handled properly.
                     process_queue.put(STOP_SIGNAL)
                     break
             except:
