--- conflicted
+++ resolved
@@ -70,29 +70,18 @@
 
     config = Config.load_from_file()
     thermal_config = ThermalConfig.load_from_file()
-<<<<<<< HEAD
-    location_config = LocationConfig.load_from_file()
-
     proccesor = None
     if thermal_config.run_classifier:
         classifier = get_classifier(config)
-        proccesor = PiClassifier(config, thermal_config, location_config, classifier)
+        proccesor = PiClassifier(config, thermal_config, classifier)
     else:
         proccesor = MotionDetector(
             config.res_x,
             config.res_y,
-            thermal_config.motion,
-            location_config,
-            thermal_config.recorder,
+            thermal_config,
             config.tracking.dynamic_thresh,
-            CPTVRecorder(location_config, thermal_config),
-        )
-
-=======
-    classifier = get_classifier(config)
-
-    clip_classifier = PiClassifier(config, thermal_config, classifier)
->>>>>>> ce81c8be
+            CPTVRecorder(thermal_config.location, thermal_config),
+        )
     if args.cptv:
         with open(args.cptv, "rb") as f:
             reader = CPTVReader(f)
@@ -102,7 +91,7 @@
         proccesor.disconnected()
         return
 
-    service = SnapshotService(clip_classifier)
+    service = SnapshotService(proccesor)
     try:
         os.unlink(SOCKET_NAME)
     except OSError:
@@ -225,9 +214,7 @@
         self.motion_detector = MotionDetector(
             self.res_x,
             self.res_y,
-            thermal_config.motion,
-            thermal_config.location,
-            thermal_config.recorder,
+            thermal_config,
             self.config.tracking.dynamic_thresh,
             CPTVRecorder(thermal_config),
         )
@@ -376,7 +363,7 @@
                 )
 
     def get_recent_frame(self):
-        return self.motion_detector.last_frame()
+        return self.motion_detector.get_recent_frame()
 
     def disconnected(self):
         self.end_clip()
