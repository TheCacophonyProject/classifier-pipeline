from datetime import datetime
import json
import logging
import os
import time
import psutil
import numpy as np
import logging
from pathlib import Path

from classify.trackprediction import Predictions
from load.clip import Clip
from load.irtrackextractor import IRTrackExtractor

from load.cliptrackextractor import ClipTrackExtractor

from ml_tools.previewer import Previewer, add_last_frame_tracking
from ml_tools import tools
from .cptvrecorder import CPTVRecorder
from .throttledrecorder import ThrottledRecorder
from .dummyrecorder import DummyRecorder
from .irrecorder import IRRecorder
from .irmotiondetector import IRMotionDetector
from .cptvmotiondetector import CPTVMotionDetector

from .motiondetector import SlidingWindow
from .processor import Processor

from ml_tools.interpreter import Interpreter
from ml_tools.logs import init_logging
from ml_tools.hyperparams import HyperParams
from ml_tools.tools import CustomJSONEncoder
from ml_tools.forestmodel import ForestModel
from track.region import Region
from . import beacon

from piclassifier.trapcontroller import trigger_trap

SNAPSHOT_SIGNAL = "snap"
STOP_SIGNAL = "stop"
SKIP_SIGNAL = "skip"
track_extractor = None
clip = None


class NeuralInterpreter(Interpreter):
    TYPE = "Neural"

    def __init__(self, model_name, data_type):
        from openvino.inference_engine import IENetwork, IECore

        super().__init__(model_name, data_type)
        model_name = Path(model_name)
        # can use to test on PC
        # device = "CPU"
        device = "MYRIAD"
        model_xml = model_name.with_suffix(".xml")
        model_bin = model_name.with_suffix(".bin")
        ie = IECore()
        ie.set_config({}, device)
        net = ie.read_network(model=model_xml, weights=model_bin)
        self.input_blob = next(iter(net.input_info))
        self.out_blob = next(iter(net.outputs))
        self.input_shape = net.input_info[self.input_blob].input_data.shape

        net.batch_size = 1
        self.exec_net = ie.load_network(network=net, device_name=device)
        self.preprocess_fn = inc3_preprocess

    def predict(self, input_x):
        if input_x is None:
            return None
        input_x = np.float32(input_x)
        channels_last = input_x.shape[-1] == 3
        if channels_last:
            input_x = np.moveaxis(input_x, 3, 1)
        # input_x = np.transpose(input_x, axes=[3, 1, 2])
        # input_x = np.array([[rearranged_arr]])
        res = self.exec_net.infer(inputs={self.input_blob: input_x})
        res = res[self.out_blob]
        return res

    def shape(self):
        return self.input_shape


class LiteInterpreter(Interpreter):
    TYPE = "TFLite"
<<<<<<< HEAD

    def __init__(self, model_name, data_type):
        super().__init__(model_name, data_type)

=======

    def __init__(self, model_name, data_type):
        super().__init__(model_name, data_type)

>>>>>>> a68fd68c
        import tflite_runtime.interpreter as tflite

        model_name = Path(model_name)
        model_name = model_name.with_suffix(".tflite")
        self.interpreter = tflite.Interpreter(str(model_name))

        self.interpreter.allocate_tensors()  # Needed before execution!

        self.output = self.interpreter.get_output_details()[
            0
        ]  # Model has single output.
        self.input = self.interpreter.get_input_details()[0]  # Model has single input.
        self.preprocess_fn = inc3_preprocess

    def predict(self, input_x):
        start = time.time()
        input_x = np.float32(input_x)
        # input_x = input_x[np.newaxis, :]

        self.interpreter.set_tensor(self.input["index"], input_x)
        self.interpreter.invoke()
        pred = self.interpreter.get_tensor(self.output["index"])
        logging.info("taken %s to predict", time.time() - start)
        return pred

    def shape(self):
        return self.input["shape"]


def inc3_preprocess(x):
    x /= 127.5
    x -= 1.0
    return x


def get_full_classifier(model, data_type):
    from ml_tools.kerasmodel import KerasModel

    """
    Returns a classifier object, which is created on demand.
    This means if the ClipClassifier is copied to a new process a new Classifier instance will be created.
    """
    t0 = datetime.now()
    logging.info("classifier loading")
    classifier = KerasModel()
    classifier.load_model(model.model_file, weights=model.model_weights)
    classifier.type = data_type
    logging.info("classifier loaded ({})".format(datetime.now() - t0))

    return classifier


def get_classifier(model, data_type):
    # model_name, type = os.path.splitext(model.model_file)

    logging.info(
        "Loading %s of type %s with datatype %s",
        model.model_file,
        model.type,
        data_type,
    )
    if model.type == LiteInterpreter.TYPE:
        classifier = LiteInterpreter(model.model_file, data_type)
    elif model.type == NeuralInterpreter.TYPE:
        classifier = NeuralInterpreter(model.model_file, data_type)
    elif model.type == ForestModel.TYPE:
        classifier = ForestModel(model.model_file, data_type)
    else:
        classifier = get_full_classifier(model, data_type)
    return classifier


def run_classifier(
    frame_queue, config, thermal_config, headers, classify=True, detect_after=None
):
    init_logging()
    try:
        pi_classifier = PiClassifier(
            config, thermal_config, headers, classify, detect_after
        )
        while True:
            frame = frame_queue.get()
            if isinstance(frame, str):
                if frame == STOP_SIGNAL:
                    logging.info("PiClassifier received stop signal")
                    pi_classifier.disconnected()
                    return
                if frame == "skip":
                    pi_classifier.skip_frame()
                elif frame == SNAPSHOT_SIGNAL:
                    pi_classifier.take_snapshot()
            else:
                pi_classifier.process_frame(frame[0], frame[1])
    except:
        logging.error("Error running classifier restarting ..", exc_info=True)
        pi_classifier.disconnected()
        return


predictions = None


class PiClassifier(Processor):
    """Classifies frames from leptond"""

    NUM_CONCURRENT_TRACKS = 1
    DEBUG_EVERY = 20
    MAX_CONSEC = 1
    # after every MAX_CONSEC frames skip this many frames
    # this gives the cpu a break
    SKIP_FRAMES = 30
    PREDICT_EVERY = 40

    def __init__(
        self,
        config,
        thermal_config,
        headers,
        classify,
        detect_after=None,
        preview_type=None,
    ):
        self.constant_recorder = None
        self._output_dir = thermal_config.recorder.output_dir
        self.headers = headers
        super().__init__()
        self.frame_num = 0
        self.clip = None
        self.enable_per_track_information = False
        self.rolling_track_classify = {}
        self.skip_classifying = 0
        self.classified_consec = 0
        self.classify = classify
        self.config = config
        self.predictions = None
        self.process_time = 0
        self.tracking_time = 0
        self.identify_time = 0
        self.total_time = 0
        self.rec_time = 0
        self.tracking = None
        self.tracking_events = thermal_config.motion.tracking_events
        self.bluetooth_beacons = thermal_config.motion.bluetooth_beacons
        self.preview_frames = thermal_config.recorder.preview_secs * headers.fps

<<<<<<< HEAD
        self.fps_timer = SlidingWindow((headers.fps), np.float32)
=======
        self.fps_timer = SlidingWindow((headers.fps * 3), np.float32)
>>>>>>> a68fd68c
        self.preview_type = preview_type
        self.max_keep_frames = None if preview_type else 0
        if thermal_config.recorder.disable_recordings:
            self.recorder = DummyRecorder(
                thermal_config, headers, on_recording_stopping
            )

<<<<<<< HEAD
        if headers.model == "IR":
=======
        if headers.model == IRTrackExtractor.TYPE:
>>>>>>> a68fd68c
            logging.info("Running on IR")
            PiClassifier.SKIP_FRAMES = 3
            self.track_extractor = IRTrackExtractor(
                self.config.tracking,
                cache_to_disk=self.config.classify.cache_to_disk,
                keep_frames=False,
                verbose=config.verbose,
                calc_stats=False,
                scale=0.25,
                on_trapped=on_track_trapped,
                update_background=False,
                trap_size=thermal_config.device_setup.trap_size,
<<<<<<< HEAD
                check_trapped=True,
            )
            self.tracking_config = self.track_extractor.config

            self.type = "IR"
=======
            )
            self.tracking_config = self.track_extractor.config

            self.type = IRTrackExtractor.TYPE
>>>>>>> a68fd68c
            if not thermal_config.recorder.disable_recordings:
                self.recorder = IRRecorder(
                    thermal_config, headers, on_recording_stopping
                )
            self.snapshot_recorder = IRRecorder(
                thermal_config, headers, on_recording_stopping, name="IR Snapshot"
            )
            self.motion_detector = IRMotionDetector(
                thermal_config,
                headers,
            )
            if thermal_config.recorder.constant_recorder:
                self.constant_recorder = IRRecorder(
                    thermal_config,
                    headers,
                    on_recording_stopping,
                    name="IR Constant",
                    constant_recorder=True,
                )
        else:
            logging.info("Running on Thermal")
            self.track_extractor = ClipTrackExtractor(
                self.config.tracking,
                self.config.use_opt_flow,
                self.config.classify.cache_to_disk,
                keep_frames=False,
                calc_stats=False,
            )
            self.tracking_config = self.track_extractor.config

            self.type = "thermal"
            if not thermal_config.recorder.disable_recordings:
                self.recorder = CPTVRecorder(
                    thermal_config, headers, on_recording_stopping
                )
            self.snapshot_recorder = CPTVRecorder(
                thermal_config, headers, on_recording_stopping, name="CPTV Snapshot"
            )
            self.motion_detector = CPTVMotionDetector(
                thermal_config,
                self.tracking_config.motion.dynamic_thresh,
                headers,
                detect_after=detect_after,
            )
            if thermal_config.recorder.constant_recorder:
                self.constant_recorder = CPTVRecorder(
                    thermal_config,
                    headers,
                    on_recording_stopping,
                    name="CPTV Constant",
                    constant_recorder=True,
                )
        edge = self.tracking_config.edge_pixels
        self.crop_rectangle = tools.Rectangle(
            edge, edge, headers.res_x - 2 * edge, headers.res_y - 2 * edge
        )
        global track_extractor
        track_extractor = self.track_extractor
        self.motion = thermal_config.motion
        self.min_frames = thermal_config.recorder.min_secs * headers.fps
        self.max_frames = thermal_config.recorder.max_secs * headers.fps
        if thermal_config.recorder.disable_recordings:
            self.recorder = DummyRecorder(
                thermal_config, headers, on_recording_stopping
            )
        if thermal_config.throttler.activate:
            self.recorder = ThrottledRecorder(
                self.recorder, thermal_config, headers, on_recording_stopping
            )
        self.meta_dir = os.path.join(thermal_config.recorder.output_dir)
        if not os.path.exists(self.meta_dir):
            os.makedirs(self.meta_dir)

        if self.classify:
            model = config.classify.models[0]
            self.classifier = get_classifier(model, self.type)

            if self.classifier.TYPE == ForestModel.TYPE:
                self.last_x_frames = 5 * headers.fps
                self.frames_per_classify = self.last_x_frames
                PiClassifier.SKIP_FRAMES = 30
                # probably could be even more

            else:
                # self.preprocess_fn = self.get_preprocess_fn()

                self.last_x_frames = 1
                self.frames_per_classify = (
                    self.classifier.params.square_width
                    * self.classifier.params.square_width
                )
                if self.frames_per_classify > 1:
                    self.last_x_frames = self.frames_per_classify * 2

            self.max_keep_frames = (
                self.frames_per_classify * 2 if not preview_type else None
            )
            self.predictions = Predictions(self.classifier.labels, model)
            self.num_labels = len(self.classifier.labels)
            logging.info("Labels are %s ", self.classifier.labels)
            global predictions
            predictions = self.predictions
            try:
                self.fp_index = self.classifier.labels.index("false-positive")
            except ValueError:
                self.fp_index = None
            self.startup_classifier()

    #
    # def get_preprocess_fn(self):
    #     import tensorflow as tf
    #
    #     pretrained_model = self.classifier.params.model_name
    #     if pretrained_model == "resnet":
    #         return tf.keras.applications.resnet.preprocess_input
    #
    #     elif pretrained_model == "resnetv2":
    #         return tf.keras.applications.resnet_v2.preprocess_input
    #
    #     elif pretrained_model == "resnet152":
    #         return tf.keras.applications.resnet.preprocess_input
    #
    #     elif pretrained_model == "vgg16":
    #         return tf.keras.applications.vgg16.preprocess_input
    #
    #     elif pretrained_model == "vgg19":
    #         return tf.keras.applications.vgg19.preprocess_input
    #
    #     elif pretrained_model == "mobilenet":
    #         return tf.keras.applications.mobilenet_v2.preprocess_input
    #
    #     elif pretrained_model == "densenet121":
    #         return tf.keras.applications.densenet.preprocess_input
    #
    #     elif pretrained_model == "inceptionresnetv2":
    #         return tf.keras.applications.inception_resnet_v2.preprocess_input
    #     elif pretrained_model == "inceptionv3":
    #         return tf.keras.applications.inception_v3.preprocess_input
    #     logging.warn(
    #         "pretrained model %s has no preprocessing function", pretrained_model
    #     )
    #     return None

    def new_clip(self, preview_frames):
        self.clip = Clip(
            self.tracking_config,
            "stream",
            model=self.headers.model,
            type=self.type,
            calc_stats=False,
            fps=self.headers.fps,
        )
        global clip
        clip = self.clip
        self.clip.video_start_time = datetime.now()
        self.clip.num_preview_frames = self.preview_frames

        self.clip.set_res(self.res_x, self.res_y)
        self.clip.set_frame_buffer(
            self.tracking_config.high_quality_optical_flow,
            self.config.classify.cache_to_disk,
            self.config.use_opt_flow,
            keep_frames=self.max_keep_frames > 0
            if self.max_keep_frames is not None
            else True,
            max_frames=self.max_keep_frames,
        )
        edge_pixels = self.tracking_config.edge_pixels

        self.clip.update_background(self.motion_detector.background.copy())
        self.clip._background_calculated()
        # no need to retrack all of preview
        background_frames = None
        track_frames = -1
<<<<<<< HEAD
        if self.type == "IR":
            track_frames = 5
=======
        retrack_back = True
        if self.type == IRTrackExtractor.TYPE:
            track_frames = 5
            retrack_back = False
            # background is calculated in motion, so already 5 frames ahead
>>>>>>> a68fd68c
        self.track_extractor.start_tracking(
            self.clip,
            preview_frames,
            track_frames=track_frames,
            background_alg=self.motion_detector._background,
<<<<<<< HEAD
=======
            retrack_back=retrack_back,
>>>>>>> a68fd68c
            # background_frame=clip.background,
            # background_frames=background_frames,
        )

    def startup_classifier(self):
        # classifies an empty frame to force loading of the model into memory
        in_shape = self.classifier.shape()[1:]
        p_frame = np.zeros((1, *in_shape), np.float32)
        self.classifier.predict(p_frame)

    def get_active_tracks(self):
        """
        Gets current clips active_tracks and returns the top NUM_CONCURRENT_TRACKS order by priority
        """
        active_tracks = self.clip.active_tracks
        active_tracks = [track for track in active_tracks if len(track) >= 8]
        filtered = []
        for track in active_tracks:
            pred = None
            if self.predictions is not None:
                pred = self.predictions.prediction_for(track.get_id())
            if pred is not None:
                if (
                    pred.last_frame_classified is not None
                    and self.clip.current_frame - pred.last_frame_classified
                    < PiClassifier.PREDICT_EVERY
                ):
                    logging.debug(
                        "Skipping %s as predicted %s and now at %s",
                        track,
                        pred.last_frame_classified,
                        self.clip.current_frame,
                    )
                    continue

            filtered.append(track)
        active_tracks = filtered
        if (
            len(active_tracks) <= PiClassifier.NUM_CONCURRENT_TRACKS
            or not self.classify
        ):
            return active_tracks
        active_predictions = []
        for track in active_tracks:
            prediction = self.predictions.get_or_create_prediction(track, keep_all=True)
            active_predictions.append(prediction)

        top_priority = sorted(
            active_predictions,
            key=lambda i: i.get_priority(self.clip.current_frame),
            reverse=True,
        )

        top_priority = [
            track.track_id
            for track in top_priority[: PiClassifier.NUM_CONCURRENT_TRACKS]
        ]
        classify_tracks = [
            track for track in active_tracks if track.get_id() in top_priority
        ]
        return classify_tracks

    def identify_last_frame(self):
        """
        Runs through track identifying segments, and then returns it's prediction of what kind of animal this is.
        One prediction will be made for every active_track of the last frame.
        :return: TrackPrediction object
        """

        prediction_smooth = 0.1

        smooth_prediction = None
        smooth_novelty = None

        prediction = 0.0
        novelty = 0.0

        active_tracks = self.get_active_tracks()
        new_prediction = False
        if len(active_tracks) == 0:
            return False

        logging.info("Identifying %s", active_tracks)
        for i, track in enumerate(active_tracks):
            regions = []
            track_prediction = self.predictions.get_or_create_prediction(
                track, keep_all=True
            )
            frames, prediction, mass = self.classifier.predict_track(
                clip,
                track,
                last_x_frames=self.last_x_frames,
                scale=self.track_extractor.scale,
                frames_per_classify=self.frames_per_classify,
            )
            if prediction is None:
                track_prediction.last_frame_classified = self.clip.current_frame
                continue
            for p, m in zip(prediction, mass):
                track_prediction.classified_frames(frames, p, m)
            logging.info(
                "Track %s is predicted as %s", track, track_prediction.get_prediction()
            )

            if self.tracking_events:
                if track_prediction.predicted_tag() != "false-positive":
                    track_prediction.tracking = True
                    self.tracking = track
                    track_prediction.normalize_score()
                    self.service.tracking(
                        track_prediction.predicted_tag(),
                        track_prediction.max_score,
                        track.bounds_history[-1].to_ltrb(),
                        True,
                    )
                elif track_prediction.tracking:
                    track_prediction.tracking = False
                    self.tracking = None
                    track_prediction.normalize_score()
                    self.service.tracking(
                        track_prediction.predicted_tag(),
                        track_prediction.max_score,
                        track.bounds_history[-1].to_ltrb(),
                        False,
                    )

            new_prediction = True
        if self.bluetooth_beacons:
            if new_prediction:
                active_predictions = []
                for track in self.clip.active_tracks:
                    track_prediction = self.predictions.prediction_for(track.get_id())
                    if track_prediction:
                        active_predictions.append(track_prediction)
                beacon.classification(active_predictions)
        return True

    def get_recent_frame(self, last_frame=None):
        # save us having to lock if we dont have a different frame
        if last_frame is not None and self.motion_detector.num_frames == last_frame:
            return None, None, last_frame
        last_frame = self.motion_detector.get_recent_frame()
        if self.clip:
            if last_frame is None:
                return None
            track_meta = []
            tracks = clip.active_tracks
            for track in tracks:
                pred = None
                if self.predictions:
                    pred = {self.predictions.model.id: self.predictions}
                meta = track.get_metadata(pred)
                last_pos = meta["positions"][-1].copy()
                # if self.track_extractor.scale is not None:
                # last_pos.rescale(1 / self.track_extractor.scale)
                meta["positions"] = [last_pos]
                track_meta.append(meta)

            return last_frame, track_meta, self.motion_detector.num_frames
        else:
            return (
                last_frame,
                {},
                self.motion_detector.num_frames,
            )

    def disconnected(self):
        self.motion_detector.disconnected()
        self.recorder.force_stop()
        self.snapshot_recorder.force_stop()
        if self.constant_recorder is not None:
            self.constant_recorder.force_stop()

        self.end_clip()
        self.service.quit()

    def skip_frame(self):
        self.skip_classifying -= 1

        if self.clip:
            self.clip.current_frame += 1

    def take_snapshot(self):
        started = self.snapshot_recorder.start_recording(
            None, [], self.motion_detector.temp_thresh, time.time()
        )
        if not started:
            logging.info("Already taking snapshot recording")
            return False
        logging.info("Taking new snapshot recorder")
        self.snapshot_recorder.write_until = 2 * self.headers.fps
        return True

    def process_frame(self, lepton_frame, received_at):
        import time

        start = time.time()
        self.motion_detector.process_frame(lepton_frame)
        self.process_time += time.time() - start
        if self.snapshot_recorder.recording:
            self.snapshot_recorder.process_frame(False, lepton_frame, received_at)
        if self.constant_recorder is not None and self.motion_detector.can_record():
            if self.constant_recorder.recording:
                self.constant_recorder.process_frame(True, lepton_frame, received_at)
            else:
                logging.info("Starting new constant recorder")
                self.constant_recorder.start_recording(
                    self.motion_detector.background,
                    [],
                    self.motion_detector.temp_thresh,
                    time.time(),
                )
        if not self.recorder.recording and self.motion_detector.movement_detected:
            s_r = time.time()
            preview_frames = self.motion_detector.preview_frames()
            bak = self.motion_detector.background
            recording = self.recorder.start_recording(
                self.motion_detector.background,
                preview_frames,
                self.motion_detector.temp_thresh,
                received_at,
            )
            self.rec_time += time.time() - s_r
            if recording:
                if self.bluetooth_beacons:
                    beacon.recording()
                t_start = time.time()
                self.new_clip(preview_frames)
                self.tracking_time += time.time() - t_start

        if self.recorder.recording:
            t_start = time.time()
            self.track_extractor.process_frame(self.clip, lepton_frame)
            self.tracking_time += time.time() - t_start
            s_r = time.time()
            if self.tracking is not None:
                tracking = self.tracking in self.clip.active_tracks
                score = 0
                prediction = ""
                if self.classify:
                    track_prediction = self.predictions.prediction_for(
                        self.tracking.get_id()
                    )
                    prediction = track_prediction.predicted_tag()
                    score = track_prediction.max_score
                self.service.tracking(
                    prediction,
                    score,
                    self.tracking.bounds_history[-1].to_ltrb(),
                    tracking,
                )

                if not tracking:
                    if self.classify:
                        track_prediction.tracking = False
                    self.tracking = None

            self.recorder.process_frame(
                self.motion_detector.movement_detected, lepton_frame, received_at
            )
            self.rec_time += time.time() - s_r
            if self.classify:
                if self.motion_detector.calibrating or self.clip.on_preview():
                    self.skip_classifying = PiClassifier.SKIP_FRAMES
                    self.classified_consec = 0
                elif (
                    self.classify
                    and self.motion_detector.calibrating is False
                    and self.clip.active_tracks
                    and self.skip_classifying <= 0
                    and not self.clip.on_preview()
                ):
                    id_start = time.time()
                    identified = self.identify_last_frame()
                    if identified:
                        self.identify_time += time.time() - id_start
                        self.classified_consec += 1
                        if self.classified_consec == PiClassifier.MAX_CONSEC:
                            self.skip_classifying = PiClassifier.SKIP_FRAMES
                            self.classified_consec = 0
                else:
                    self.classified_consec = 0
            elif self.tracking is None and self.tracking_events:
                active_tracks = self.get_active_tracks()

                active_tracks = [
                    track
                    for track in active_tracks
                    if len(track) > 10 and track.last_bound.mass > 16
                ]
                logging.debug(
                    "got active tracks bigger than 16 and longer than 10 frames %s",
                    active_tracks,
                )

                active_tracks = sorted(
                    active_tracks,
                    key=lambda track: track.last_mass,
                    reverse=True,
                )

                if len(active_tracks) > 0:
                    logging.debug(
                        "tracking by biggest mass %s",
                        active_tracks[0],
                    )
                    self.tracking = active_tracks[0]

        elif self.clip is not None:
            self.end_clip()

        self.skip_classifying -= 1
        self.frame_num += 1
        self.total_time += time.time() - start
        if (
            self.motion_detector.can_record()
            and self.frame_num % PiClassifier.DEBUG_EVERY == 0
        ):
            average = np.mean(self.fps_timer.get_frames())
            mem = process_mem()
            logging.info(
<<<<<<< HEAD
                "tracking %s %% process %s %%  identify %s %% rec %s %% fps %s/sec  cpu %s memory %s behind by %s seconds",
=======
                "tracking %s %% process %s %%  identify %s %% rec %s %% fps %s/sec process  system cpu %s process memory %s%% system memory %s behind by %s seconds",
>>>>>>> a68fd68c
                round(100 * self.tracking_time / self.total_time, 3),
                round(100 * self.process_time / self.total_time, 3),
                round(100 * self.identify_time / self.total_time, 3),
                round(100 * self.rec_time / self.total_time, 3),
                round(1 / average),
                psutil.cpu_percent(),
<<<<<<< HEAD
=======
                mem,
>>>>>>> a68fd68c
                psutil.virtual_memory()[2],
                time.time() - received_at,
            )
            self.tracking_time = 0
            self.process_time = 0
            self.identify_time = 0
            self.total_time = 0
            self.rec_time = 0
        self.fps_timer.add(time.time() - start)

    def create_mp4(self):
        previewer = Previewer(self.config, self.preview_type)
        previewer.export_clip_preview(
            os.path.join(self.output_dir, self.clip.get_id() + ".mp4"),
            self.clip,
            self.predictions if self.classify else None,
        )

    def end_clip(self):
        if self.clip:
            if self.preview_type:
                self.create_mp4()
            logging.debug(
                "Ending clip with %s tracks post filtering", len(self.clip.tracks)
            )
            if self.classify:
                for t_id, prediction in self.predictions.prediction_per_track.items():
                    if prediction.max_score:
                        logging.info(
                            "Clip {} {} {}".format(
                                self.clip.get_id(),
                                t_id,
                                prediction.description(),
                            )
                        )
                self.predictions.clear_predictions()
            self.clip = None
            self.tracking = None
        global clip
        clip = None

    @property
    def res_x(self):
        return self.headers.res_x

    @property
    def res_y(self):
        return self.headers.res_y

    @property
    def output_dir(self):
        return self._output_dir


def on_track_trapped(track):
    track.trap_reported = True
    # GP could make a prediction here

    global predictions

    tag = None
    if predictions is not None:
        pred = predictions.prediction_for(track.get_id())
        if pred is not None:
            tag = pred.predicted_tag()
            track.trap_tag = tag
    logging.warn("Trapped track %s with tag %s", track, tag)
    trigger_trap(tag)


def on_recording_stopping(filename):
    global clip, track_extractor, predictions

    if predictions is not None:
        for track_prediction in predictions.prediction_per_track.values():
            track_prediction.normalize_score()

    if clip and track_extractor:
        track_extractor.apply_track_filtering(clip)
        # filter criteria has been scaled so resize after
        # if track_extractor.scale is not None:
        #     for track in clip.tracks:
        #         for r in track.bounds_history:
        #             # bring back to orignal size
        #             r.rescale(1 / track_extractor.scale)

        meta_name = os.path.splitext(filename)[0] + ".txt"
        logging.debug("saving meta to %s", meta_name)
        predictions_per_model = None

        if predictions is not None:
            predictions_per_model = {predictions.model.id: predictions}
        meta_data = clip.get_metadata(predictions_per_model)
        meta_data["algorithm"] = {}
        meta_data["algorithm"]["tracker_version"] = track_extractor.VERSION

        if predictions is not None:
            meta_data["models"] = [predictions.model.as_dict()]
            meta_data["algorithm"]["model_name"] = predictions.model.name

        with open(meta_name, "w") as f:
            json.dump(meta_data, f, indent=4, cls=CustomJSONEncoder)


def process_mem():
    # return the memory usage in percentage like top
    process = psutil.Process(os.getppid())
    return process.memory_percent()<|MERGE_RESOLUTION|>--- conflicted
+++ resolved
@@ -86,17 +86,10 @@
 
 class LiteInterpreter(Interpreter):
     TYPE = "TFLite"
-<<<<<<< HEAD
 
     def __init__(self, model_name, data_type):
         super().__init__(model_name, data_type)
 
-=======
-
-    def __init__(self, model_name, data_type):
-        super().__init__(model_name, data_type)
-
->>>>>>> a68fd68c
         import tflite_runtime.interpreter as tflite
 
         model_name = Path(model_name)
@@ -242,11 +235,7 @@
         self.bluetooth_beacons = thermal_config.motion.bluetooth_beacons
         self.preview_frames = thermal_config.recorder.preview_secs * headers.fps
 
-<<<<<<< HEAD
-        self.fps_timer = SlidingWindow((headers.fps), np.float32)
-=======
         self.fps_timer = SlidingWindow((headers.fps * 3), np.float32)
->>>>>>> a68fd68c
         self.preview_type = preview_type
         self.max_keep_frames = None if preview_type else 0
         if thermal_config.recorder.disable_recordings:
@@ -254,11 +243,7 @@
                 thermal_config, headers, on_recording_stopping
             )
 
-<<<<<<< HEAD
-        if headers.model == "IR":
-=======
         if headers.model == IRTrackExtractor.TYPE:
->>>>>>> a68fd68c
             logging.info("Running on IR")
             PiClassifier.SKIP_FRAMES = 3
             self.track_extractor = IRTrackExtractor(
@@ -271,18 +256,10 @@
                 on_trapped=on_track_trapped,
                 update_background=False,
                 trap_size=thermal_config.device_setup.trap_size,
-<<<<<<< HEAD
-                check_trapped=True,
             )
             self.tracking_config = self.track_extractor.config
 
-            self.type = "IR"
-=======
-            )
-            self.tracking_config = self.track_extractor.config
-
             self.type = IRTrackExtractor.TYPE
->>>>>>> a68fd68c
             if not thermal_config.recorder.disable_recordings:
                 self.recorder = IRRecorder(
                     thermal_config, headers, on_recording_stopping
@@ -457,25 +434,17 @@
         # no need to retrack all of preview
         background_frames = None
         track_frames = -1
-<<<<<<< HEAD
-        if self.type == "IR":
-            track_frames = 5
-=======
         retrack_back = True
         if self.type == IRTrackExtractor.TYPE:
             track_frames = 5
             retrack_back = False
             # background is calculated in motion, so already 5 frames ahead
->>>>>>> a68fd68c
         self.track_extractor.start_tracking(
             self.clip,
             preview_frames,
             track_frames=track_frames,
             background_alg=self.motion_detector._background,
-<<<<<<< HEAD
-=======
             retrack_back=retrack_back,
->>>>>>> a68fd68c
             # background_frame=clip.background,
             # background_frames=background_frames,
         )
@@ -797,21 +766,14 @@
             average = np.mean(self.fps_timer.get_frames())
             mem = process_mem()
             logging.info(
-<<<<<<< HEAD
-                "tracking %s %% process %s %%  identify %s %% rec %s %% fps %s/sec  cpu %s memory %s behind by %s seconds",
-=======
                 "tracking %s %% process %s %%  identify %s %% rec %s %% fps %s/sec process  system cpu %s process memory %s%% system memory %s behind by %s seconds",
->>>>>>> a68fd68c
                 round(100 * self.tracking_time / self.total_time, 3),
                 round(100 * self.process_time / self.total_time, 3),
                 round(100 * self.identify_time / self.total_time, 3),
                 round(100 * self.rec_time / self.total_time, 3),
                 round(1 / average),
                 psutil.cpu_percent(),
-<<<<<<< HEAD
-=======
                 mem,
->>>>>>> a68fd68c
                 psutil.virtual_memory()[2],
                 time.time() - received_at,
             )
