--- conflicted
+++ resolved
@@ -195,6 +195,7 @@
         self.identify_time = 0
         self.total_time = 0
         self.rec_time = 0
+        self.bluetooth_beacons = thermal_config.motion.bluetooth_beacons
         self.preview_frames = thermal_config.recorder.preview_secs * headers.fps
         edge = self.config.tracking.edge_pixels
         self.crop_rectangle = tools.Rectangle(
@@ -355,11 +356,6 @@
 
         prediction = 0.0
         novelty = 0.0
-<<<<<<< HEAD
-=======
-
-        active_tracks = self.get_active_tracks()
->>>>>>> f44169d1
 
         active_tracks = self.get_active_tracks()
         new_prediction = False
@@ -411,17 +407,15 @@
             logging.debug(
                 "Track %s is predicted as %s", track, track_prediction.get_prediction()
             )
-<<<<<<< HEAD
             new_prediction = True
-        if new_prediction:
-            active_predictions = []
-            for track in self.clip.active_tracks:
-                track_prediction = self.predictions.prediction_for(track.get_id())
-                if track_prediction:
-                    active_predictions.append(track_prediction)
-            beacon.classification(active_predictions)
-=======
->>>>>>> f44169d1
+        if self.bluetooth_beacons:
+            if new_prediction:
+                active_predictions = []
+                for track in self.clip.active_tracks:
+                    track_prediction = self.predictions.prediction_for(track.get_id())
+                    if track_prediction:
+                        active_predictions.append(track_prediction)
+                beacon.classification(active_predictions)
 
     def get_recent_frame(self):
         if self.clip:
@@ -465,10 +459,6 @@
 
         if not self.recorder.recording and self.motion_detector.movement_detected:
             s_r = time.time()
-<<<<<<< HEAD
-=======
-            # skip last frame
->>>>>>> f44169d1
             preview_frames = self.motion_detector.thermal_window.get_frames()[:-1]
 
             recording = self.recorder.start_recording(
@@ -479,10 +469,8 @@
             )
             self.rec_time += time.time() - s_r
             if recording:
-<<<<<<< HEAD
-                beacon.recording()
-=======
->>>>>>> f44169d1
+                if self.bluetooth_beacons:
+                    beacon.recording()
                 t_start = time.time()
                 self.new_clip(preview_frames)
                 self.tracking_time += time.time() - t_start
