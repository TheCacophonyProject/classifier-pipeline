from datetime import datetime
import json
import logging
import os
import time
import psutil
import numpy as np
import logging
from pathlib import Path

from classify.trackprediction import Predictions
from load.clip import Clip
from load.irtrackextractor import IRTrackExtractor

from load.cliptrackextractor import ClipTrackExtractor

from ml_tools.previewer import Previewer, add_last_frame_tracking
from ml_tools import tools
from .cptvrecorder import CPTVRecorder
from .throttledrecorder import ThrottledRecorder
from .dummyrecorder import DummyRecorder
from .irrecorder import IRRecorder
from .irmotiondetector import IRMotionDetector
from .cptvmotiondetector import CPTVMotionDetector

from .motiondetector import SlidingWindow
from .processor import Processor

from ml_tools.interpreter import Interpreter, get_interpreter
from ml_tools.logs import init_logging
from ml_tools.hyperparams import HyperParams
from ml_tools.tools import CustomJSONEncoder
from ml_tools.forestmodel import ForestModel
from track.region import Region
from . import beacon

from piclassifier.trapcontroller import trigger_trap

SNAPSHOT_SIGNAL = "snap"
STOP_SIGNAL = "stop"
SKIP_SIGNAL = "skip"
track_extractor = None
clip = None


<<<<<<< HEAD
class NeuralInterpreter(Interpreter):
    TYPE = "Neural"

    def __init__(self, model_name, data_type):
        from openvino.inference_engine import IENetwork, IECore

        super().__init__(model_name, data_type)
        model_name = Path(model_name)
        # can use to test on PC
        # device = "CPU"
        device = "MYRIAD"
        model_xml = model_name.with_suffix(".xml")
        model_bin = model_name.with_suffix(".bin")
        ie = IECore()
        ie.set_config({}, device)
        net = ie.read_network(model=model_xml, weights=model_bin)
        self.input_blob = next(iter(net.input_info))
        self.out_blob = next(iter(net.outputs))
        self.input_shape = net.input_info[self.input_blob].input_data.shape

        net.batch_size = 1
        self.exec_net = ie.load_network(network=net, device_name=device)
        self.preprocess_fn = inc3_preprocess

    def predict(self, input_x):
        if input_x is None:
            return None
        input_x = np.float32(input_x)
        channels_last = input_x.shape[-1] == 3
        if channels_last:
            input_x = np.moveaxis(input_x, 3, 1)
        # input_x = np.transpose(input_x, axes=[3, 1, 2])
        # input_x = np.array([[rearranged_arr]])
        res = self.exec_net.infer(inputs={self.input_blob: input_x})
        res = res[self.out_blob]
        return res

    def shape(self):
        return self.input_shape


class LiteInterpreter(Interpreter):
    TYPE = "TFLite"

    def __init__(self, model_name, data_type):
        super().__init__(model_name, data_type)

        import tflite_runtime.interpreter as tflite

        model_name = Path(model_name)
        model_name = model_name.with_suffix(".tflite")
        self.interpreter = tflite.Interpreter(str(model_name))

        self.interpreter.allocate_tensors()  # Needed before execution!

        self.output = self.interpreter.get_output_details()[
            0
        ]  # Model has single output.
        self.input = self.interpreter.get_input_details()[0]  # Model has single input.
        self.preprocess_fn = inc3_preprocess

    def predict(self, input_x):
        start = time.time()
        input_x = np.float32(input_x)
        # input_x = input_x[np.newaxis, :]

        self.interpreter.set_tensor(self.input["index"], input_x)
        self.interpreter.invoke()
        pred = self.interpreter.get_tensor(self.output["index"])
        logging.info("taken %s to predict", time.time() - start)
        return pred

    def shape(self):
        return self.input["shape"]


def inc3_preprocess(x):
    x /= 127.5
    x -= 1.0
    return x


def get_full_classifier(model, data_type):
    from ml_tools.kerasmodel import KerasModel

    """
    Returns a classifier object, which is created on demand.
    This means if the ClipClassifier is copied to a new process a new Classifier instance will be created.
    """
    t0 = datetime.now()
    logging.info("classifier loading")
    classifier = KerasModel()
    classifier.load_model(model.model_file, weights=model.model_weights)
    classifier.type = data_type
    logging.info("classifier loaded ({})".format(datetime.now() - t0))

    return classifier


def get_classifier(model, data_type):
    # model_name, type = os.path.splitext(model.model_file)

    logging.info(
        "Loading %s of type %s with datatype %s",
        model.model_file,
        model.type,
        data_type,
    )
    if model.type == LiteInterpreter.TYPE:
        classifier = LiteInterpreter(model.model_file, data_type)
    elif model.type == NeuralInterpreter.TYPE:
        classifier = NeuralInterpreter(model.model_file, data_type)
    elif model.type == ForestModel.TYPE:
        classifier = ForestModel(model.model_file, data_type)
    else:
        classifier = get_full_classifier(model, data_type)
    return classifier


=======
>>>>>>> c032fbf8
def run_classifier(
    frame_queue, config, thermal_config, headers, classify=True, detect_after=None
):
    init_logging()
    try:
        pi_classifier = PiClassifier(
            config, thermal_config, headers, classify, detect_after
        )
        while True:
            frame = frame_queue.get()
            if isinstance(frame, str):
                if frame == STOP_SIGNAL:
                    logging.info("PiClassifier received stop signal")
                    pi_classifier.disconnected()
                    return
                if frame == "skip":
                    pi_classifier.skip_frame()
                elif frame == SNAPSHOT_SIGNAL:
                    pi_classifier.take_snapshot()
            else:
                pi_classifier.process_frame(frame[0], frame[1])
    except:
        logging.error("Error running classifier restarting ..", exc_info=True)
        pi_classifier.disconnected()
        return


predictions = None


class PiClassifier(Processor):
    """Classifies frames from leptond"""

    NUM_CONCURRENT_TRACKS = 1
    DEBUG_EVERY = 20
    MAX_CONSEC = 1
    # after every MAX_CONSEC frames skip this many frames
    # this gives the cpu a break
    SKIP_FRAMES = 30
    PREDICT_EVERY = 40

    def __init__(
        self,
        config,
        thermal_config,
        headers,
        classify,
        detect_after=None,
        preview_type=None,
    ):
        self.constant_recorder = None
        self._output_dir = thermal_config.recorder.output_dir
        self.headers = headers
        super().__init__()
        self.frame_num = 0
        self.clip = None
        self.enable_per_track_information = False
        self.rolling_track_classify = {}
        self.skip_classifying = 0
        self.classified_consec = 0
        self.classify = classify
        self.config = config
        self.predictions = None
        self.process_time = 0
        self.tracking_time = 0
        self.identify_time = 0
        self.total_time = 0
        self.rec_time = 0
        self.tracking = None
        self.tracking_events = thermal_config.motion.tracking_events
        self.bluetooth_beacons = thermal_config.motion.bluetooth_beacons
        self.preview_frames = thermal_config.recorder.preview_secs * headers.fps

<<<<<<< HEAD
        self.fps_timer = SlidingWindow((headers.fps), np.float32)
=======
        self.fps_timer = SlidingWindow((headers.fps * 3), np.float32)
>>>>>>> c032fbf8
        self.preview_type = preview_type
        self.max_keep_frames = None if preview_type else 0
        if thermal_config.recorder.disable_recordings:
            self.recorder = DummyRecorder(
                thermal_config, headers, on_recording_stopping
            )

<<<<<<< HEAD
        if headers.model == "IR":
=======
        if headers.model == IRTrackExtractor.TYPE:
>>>>>>> c032fbf8
            logging.info("Running on IR")
            PiClassifier.SKIP_FRAMES = 3
            self.track_extractor = IRTrackExtractor(
                self.config.tracking,
                cache_to_disk=self.config.classify.cache_to_disk,
                keep_frames=False,
                verbose=config.verbose,
                calc_stats=False,
                scale=0.25,
                on_trapped=on_track_trapped,
                update_background=False,
                trap_size=thermal_config.device_setup.trap_size,
            )
            self.tracking_config = self.track_extractor.config

<<<<<<< HEAD
            self.type = "IR"
=======
            self.type = IRTrackExtractor.TYPE
>>>>>>> c032fbf8
            if not thermal_config.recorder.disable_recordings:
                self.recorder = IRRecorder(
                    thermal_config, headers, on_recording_stopping
                )
            self.snapshot_recorder = IRRecorder(
                thermal_config, headers, on_recording_stopping, name="IR Snapshot"
            )
            self.motion_detector = IRMotionDetector(
                thermal_config,
                headers,
            )
            if thermal_config.recorder.constant_recorder:
                self.constant_recorder = IRRecorder(
                    thermal_config,
                    headers,
                    on_recording_stopping,
                    name="IR Constant",
                    constant_recorder=True,
                )
        else:
            logging.info("Running on Thermal")
            self.track_extractor = ClipTrackExtractor(
                self.config.tracking,
                self.config.use_opt_flow,
                self.config.classify.cache_to_disk,
                keep_frames=False,
                calc_stats=False,
            )
            self.tracking_config = self.track_extractor.config

            self.type = "thermal"
            if not thermal_config.recorder.disable_recordings:
                self.recorder = CPTVRecorder(
                    thermal_config, headers, on_recording_stopping
                )
            self.snapshot_recorder = CPTVRecorder(
                thermal_config, headers, on_recording_stopping, name="CPTV Snapshot"
            )
            self.motion_detector = CPTVMotionDetector(
                thermal_config,
                self.tracking_config.motion.dynamic_thresh,
                headers,
                detect_after=detect_after,
            )
            if thermal_config.recorder.constant_recorder:
                self.constant_recorder = CPTVRecorder(
                    thermal_config,
                    headers,
                    on_recording_stopping,
                    name="CPTV Constant",
                    constant_recorder=True,
                )
        edge = self.tracking_config.edge_pixels
        self.crop_rectangle = tools.Rectangle(
            edge, edge, headers.res_x - 2 * edge, headers.res_y - 2 * edge
        )
        global track_extractor
        track_extractor = self.track_extractor
        self.motion = thermal_config.motion
        self.min_frames = thermal_config.recorder.min_secs * headers.fps
        self.max_frames = thermal_config.recorder.max_secs * headers.fps
        if thermal_config.recorder.disable_recordings:
            self.recorder = DummyRecorder(
                thermal_config, headers, on_recording_stopping
            )
        if thermal_config.throttler.activate:
            self.recorder = ThrottledRecorder(
                self.recorder, thermal_config, headers, on_recording_stopping
            )
        self.meta_dir = os.path.join(thermal_config.recorder.output_dir)
        if not os.path.exists(self.meta_dir):
            os.makedirs(self.meta_dir)

        if self.classify:
            model = config.classify.models[0]
<<<<<<< HEAD
            self.classifier = get_classifier(model, self.type)
=======
            self.classifier = get_interpreter(model)
>>>>>>> c032fbf8

            if self.classifier.TYPE == ForestModel.TYPE:
                self.last_x_frames = 5 * headers.fps
                self.frames_per_classify = self.last_x_frames
                PiClassifier.SKIP_FRAMES = 30
                # probably could be even more

            else:
                # self.preprocess_fn = self.get_preprocess_fn()

                self.last_x_frames = 1
                self.frames_per_classify = (
                    self.classifier.params.square_width
                    * self.classifier.params.square_width
                )
                if self.frames_per_classify > 1:
                    self.last_x_frames = self.frames_per_classify * 2

            self.max_keep_frames = (
                self.frames_per_classify * 2 if not preview_type else None
            )
            self.predictions = Predictions(self.classifier.labels, model)
            self.num_labels = len(self.classifier.labels)
            logging.info("Labels are %s ", self.classifier.labels)
            global predictions
            predictions = self.predictions
            try:
                self.fp_index = self.classifier.labels.index("false-positive")
            except ValueError:
                self.fp_index = None
            self.startup_classifier()

    #
    # def get_preprocess_fn(self):
    #     import tensorflow as tf
    #
    #     pretrained_model = self.classifier.params.model_name
    #     if pretrained_model == "resnet":
    #         return tf.keras.applications.resnet.preprocess_input
    #
    #     elif pretrained_model == "resnetv2":
    #         return tf.keras.applications.resnet_v2.preprocess_input
    #
    #     elif pretrained_model == "resnet152":
    #         return tf.keras.applications.resnet.preprocess_input
    #
    #     elif pretrained_model == "vgg16":
    #         return tf.keras.applications.vgg16.preprocess_input
    #
    #     elif pretrained_model == "vgg19":
    #         return tf.keras.applications.vgg19.preprocess_input
    #
    #     elif pretrained_model == "mobilenet":
    #         return tf.keras.applications.mobilenet_v2.preprocess_input
    #
    #     elif pretrained_model == "densenet121":
    #         return tf.keras.applications.densenet.preprocess_input
    #
    #     elif pretrained_model == "inceptionresnetv2":
    #         return tf.keras.applications.inception_resnet_v2.preprocess_input
    #     elif pretrained_model == "inceptionv3":
    #         return tf.keras.applications.inception_v3.preprocess_input
    #     logging.warn(
    #         "pretrained model %s has no preprocessing function", pretrained_model
    #     )
    #     return None

    def new_clip(self, preview_frames):
        self.clip = Clip(
            self.tracking_config,
            "stream",
            model=self.headers.model,
            type=self.type,
            calc_stats=False,
            fps=self.headers.fps,
        )
        global clip
        clip = self.clip
        self.clip.video_start_time = datetime.now()
        self.clip.num_preview_frames = self.preview_frames

        self.clip.set_res(self.res_x, self.res_y)
        self.clip.set_frame_buffer(
            self.tracking_config.high_quality_optical_flow,
            self.config.classify.cache_to_disk,
            self.config.use_opt_flow,
            keep_frames=self.max_keep_frames > 0
            if self.max_keep_frames is not None
            else True,
            max_frames=self.max_keep_frames,
        )
        edge_pixels = self.tracking_config.edge_pixels

        self.clip.update_background(self.motion_detector.background.copy())
        self.clip._background_calculated()
        # no need to retrack all of preview
        background_frames = None
        track_frames = -1
<<<<<<< HEAD
        if self.type == "IR":
            track_frames = 5
=======
        retrack_back = True
        if self.type == IRTrackExtractor.TYPE:
            track_frames = 5
            retrack_back = False
            # background is calculated in motion, so already 5 frames ahead
>>>>>>> c032fbf8
        self.track_extractor.start_tracking(
            self.clip,
            preview_frames,
            track_frames=track_frames,
            background_alg=self.motion_detector._background,
<<<<<<< HEAD
=======
            retrack_back=retrack_back,
>>>>>>> c032fbf8
            # background_frame=clip.background,
            # background_frames=background_frames,
        )

    def startup_classifier(self):
        # classifies an empty frame to force loading of the model into memory
        in_shape = self.classifier.shape()[1:]
        p_frame = np.zeros((1, *in_shape), np.float32)
        self.classifier.predict(p_frame)

    def get_active_tracks(self):
        """
        Gets current clips active_tracks and returns the top NUM_CONCURRENT_TRACKS order by priority
        """
        active_tracks = self.clip.active_tracks
        active_tracks = [track for track in active_tracks if len(track) >= 8]
        filtered = []
        for track in active_tracks:
            pred = None
            if self.predictions is not None:
                pred = self.predictions.prediction_for(track.get_id())
            if pred is not None:
                if (
                    pred.last_frame_classified is not None
                    and self.clip.current_frame - pred.last_frame_classified
                    < PiClassifier.PREDICT_EVERY
                ):
                    logging.debug(
                        "Skipping %s as predicted %s and now at %s",
                        track,
                        pred.last_frame_classified,
                        self.clip.current_frame,
                    )
                    continue

            filtered.append(track)
        active_tracks = filtered
        if (
            len(active_tracks) <= PiClassifier.NUM_CONCURRENT_TRACKS
            or not self.classify
        ):
            return active_tracks
        active_predictions = []
        for track in active_tracks:
            prediction = self.predictions.get_or_create_prediction(track, keep_all=True)
            active_predictions.append(prediction)

        top_priority = sorted(
            active_predictions,
            key=lambda i: i.get_priority(self.clip.current_frame),
            reverse=True,
        )

        top_priority = [
            track.track_id
            for track in top_priority[: PiClassifier.NUM_CONCURRENT_TRACKS]
        ]
        classify_tracks = [
            track for track in active_tracks if track.get_id() in top_priority
        ]
        return classify_tracks

    def identify_last_frame(self):
        """
        Runs through track identifying segments, and then returns it's prediction of what kind of animal this is.
        One prediction will be made for every active_track of the last frame.
        :return: TrackPrediction object
        """

        prediction_smooth = 0.1

        smooth_prediction = None
        smooth_novelty = None

        prediction = 0.0
        novelty = 0.0

        active_tracks = self.get_active_tracks()
        new_prediction = False
        if len(active_tracks) == 0:
            return False

        logging.info("Identifying %s", active_tracks)
        for i, track in enumerate(active_tracks):
            regions = []
            track_prediction = self.predictions.get_or_create_prediction(
                track, keep_all=True
            )
            frames, prediction, mass = self.classifier.predict_track(
                clip,
                track,
                last_x_frames=self.last_x_frames,
                scale=self.track_extractor.scale,
                frames_per_classify=self.frames_per_classify,
            )
            if prediction is None:
                track_prediction.last_frame_classified = self.clip.current_frame
                continue
            for p, m in zip(prediction, mass):
                track_prediction.classified_frames(frames, p, m)
            logging.info(
                "Track %s is predicted as %s", track, track_prediction.get_prediction()
            )

            if self.tracking_events:
                if track_prediction.predicted_tag() != "false-positive":
                    track_prediction.tracking = True
                    self.tracking = track
                    track_prediction.normalize_score()
                    self.service.tracking(
                        track_prediction.predicted_tag(),
                        track_prediction.max_score,
                        track.bounds_history[-1].to_ltrb(),
                        True,
                    )
                elif track_prediction.tracking:
                    track_prediction.tracking = False
                    self.tracking = None
                    track_prediction.normalize_score()
                    self.service.tracking(
                        track_prediction.predicted_tag(),
                        track_prediction.max_score,
                        track.bounds_history[-1].to_ltrb(),
                        False,
                    )

            new_prediction = True
        if self.bluetooth_beacons:
            if new_prediction:
                active_predictions = []
                for track in self.clip.active_tracks:
                    track_prediction = self.predictions.prediction_for(track.get_id())
                    if track_prediction:
                        active_predictions.append(track_prediction)
                beacon.classification(active_predictions)
        return True

    def get_recent_frame(self, last_frame=None):
        # save us having to lock if we dont have a different frame
        if last_frame is not None and self.motion_detector.num_frames == last_frame:
            return None, None, last_frame
        last_frame = self.motion_detector.get_recent_frame()
        if self.clip:
            if last_frame is None:
                return None
            track_meta = []
            tracks = clip.active_tracks
            for track in tracks:
                pred = None
                if self.predictions:
                    pred = {self.predictions.model.id: self.predictions}
                meta = track.get_metadata(pred)
                last_pos = meta["positions"][-1].copy()
                # if self.track_extractor.scale is not None:
                # last_pos.rescale(1 / self.track_extractor.scale)
                meta["positions"] = [last_pos]
                track_meta.append(meta)

            return last_frame, track_meta, self.motion_detector.num_frames
        else:
            return (
                last_frame,
                {},
                self.motion_detector.num_frames,
            )

    def disconnected(self):
        self.motion_detector.disconnected()
        self.recorder.force_stop()
        self.snapshot_recorder.force_stop()
        if self.constant_recorder is not None:
            self.constant_recorder.force_stop()

        self.end_clip()
        self.service.quit()

    def skip_frame(self):
        self.skip_classifying -= 1

        if self.clip:
            self.clip.current_frame += 1

    def take_snapshot(self):
        started = self.snapshot_recorder.start_recording(
            None, [], self.motion_detector.temp_thresh, time.time()
        )
        if not started:
            logging.info("Already taking snapshot recording")
            return False
        logging.info("Taking new snapshot recorder")
        self.snapshot_recorder.write_until = 2 * self.headers.fps
        return True

    def process_frame(self, lepton_frame, received_at):
        import time

        start = time.time()
        self.motion_detector.process_frame(lepton_frame)
        self.process_time += time.time() - start
        if self.snapshot_recorder.recording:
            self.snapshot_recorder.process_frame(False, lepton_frame, received_at)
        if self.constant_recorder is not None and self.motion_detector.can_record():
            if self.constant_recorder.recording:
                self.constant_recorder.process_frame(True, lepton_frame, received_at)
            else:
                logging.info("Starting new constant recorder")
                self.constant_recorder.start_recording(
                    self.motion_detector.background,
                    [],
                    self.motion_detector.temp_thresh,
                    time.time(),
                )
        if not self.recorder.recording and self.motion_detector.movement_detected:
            s_r = time.time()
            preview_frames = self.motion_detector.preview_frames()
            bak = self.motion_detector.background
            recording = self.recorder.start_recording(
                self.motion_detector.background,
                preview_frames,
                self.motion_detector.temp_thresh,
                received_at,
            )
            self.rec_time += time.time() - s_r
            if recording:
                if self.bluetooth_beacons:
                    beacon.recording()
                t_start = time.time()
                self.new_clip(preview_frames)
                self.tracking_time += time.time() - t_start

        if self.recorder.recording:
            t_start = time.time()
            self.track_extractor.process_frame(self.clip, lepton_frame)
            self.tracking_time += time.time() - t_start
            s_r = time.time()
            if self.tracking is not None:
                tracking = self.tracking in self.clip.active_tracks
                score = 0
                prediction = ""
                if self.classify:
                    track_prediction = self.predictions.prediction_for(
                        self.tracking.get_id()
                    )
                    prediction = track_prediction.predicted_tag()
                    score = track_prediction.max_score
                self.service.tracking(
                    prediction,
                    score,
                    self.tracking.bounds_history[-1].to_ltrb(),
                    tracking,
                )

                if not tracking:
                    if self.classify:
                        track_prediction.tracking = False
                    self.tracking = None

            self.recorder.process_frame(
                self.motion_detector.movement_detected, lepton_frame, received_at
            )
            self.rec_time += time.time() - s_r
            if self.classify:
                if self.motion_detector.calibrating or self.clip.on_preview():
                    self.skip_classifying = PiClassifier.SKIP_FRAMES
                    self.classified_consec = 0
                elif (
                    self.classify
                    and self.motion_detector.calibrating is False
                    and self.clip.active_tracks
                    and self.skip_classifying <= 0
                    and not self.clip.on_preview()
                ):
                    id_start = time.time()
                    identified = self.identify_last_frame()
                    if identified:
                        self.identify_time += time.time() - id_start
                        self.classified_consec += 1
                        if self.classified_consec == PiClassifier.MAX_CONSEC:
                            self.skip_classifying = PiClassifier.SKIP_FRAMES
                            self.classified_consec = 0
                else:
                    self.classified_consec = 0
            elif self.tracking is None and self.tracking_events:
                active_tracks = self.get_active_tracks()

                active_tracks = [
                    track
                    for track in active_tracks
                    if len(track) > 10 and track.last_bound.mass > 16
                ]
                logging.debug(
                    "got active tracks bigger than 16 and longer than 10 frames %s",
                    active_tracks,
                )

                active_tracks = sorted(
                    active_tracks,
                    key=lambda track: track.last_mass,
                    reverse=True,
                )

                if len(active_tracks) > 0:
                    logging.debug(
                        "tracking by biggest mass %s",
                        active_tracks[0],
                    )
                    self.tracking = active_tracks[0]

        elif self.clip is not None:
            self.end_clip()

        self.skip_classifying -= 1
        self.frame_num += 1
        self.total_time += time.time() - start
        if (
            self.motion_detector.can_record()
            and self.frame_num % PiClassifier.DEBUG_EVERY == 0
        ):
            average = np.mean(self.fps_timer.get_frames())
            mem = process_mem()
            logging.info(
<<<<<<< HEAD
                "tracking %s %% process %s %%  identify %s %% rec %s %% fps %s/sec  cpu %s memory %s behind by %s seconds",
=======
                "tracking %s %% process %s %%  identify %s %% rec %s %% fps %s/sec process  system cpu %s process memory %s%% system memory %s behind by %s seconds",
>>>>>>> c032fbf8
                round(100 * self.tracking_time / self.total_time, 3),
                round(100 * self.process_time / self.total_time, 3),
                round(100 * self.identify_time / self.total_time, 3),
                round(100 * self.rec_time / self.total_time, 3),
                round(1 / average),
                psutil.cpu_percent(),
<<<<<<< HEAD
=======
                mem,
>>>>>>> c032fbf8
                psutil.virtual_memory()[2],
                time.time() - received_at,
            )
            self.tracking_time = 0
            self.process_time = 0
            self.identify_time = 0
            self.total_time = 0
            self.rec_time = 0
        self.fps_timer.add(time.time() - start)

    def create_mp4(self):
        previewer = Previewer(self.config, self.preview_type)
        previewer.export_clip_preview(
            os.path.join(self.output_dir, self.clip.get_id() + ".mp4"),
            self.clip,
            self.predictions if self.classify else None,
        )

    def end_clip(self):
        if self.clip:
            if self.preview_type:
                self.create_mp4()
            logging.debug(
                "Ending clip with %s tracks post filtering", len(self.clip.tracks)
            )
            if self.classify:
                for t_id, prediction in self.predictions.prediction_per_track.items():
                    if prediction.max_score:
                        logging.info(
                            "Clip {} {} {}".format(
                                self.clip.get_id(),
                                t_id,
                                prediction.description(),
                            )
                        )
                self.predictions.clear_predictions()
            self.clip = None
            self.tracking = None
        global clip
        clip = None

    @property
    def res_x(self):
        return self.headers.res_x

    @property
    def res_y(self):
        return self.headers.res_y

    @property
    def output_dir(self):
        return self._output_dir


def on_track_trapped(track):
    track.trap_reported = True
    # GP could make a prediction here

    global predictions

    tag = None
    if predictions is not None:
        pred = predictions.prediction_for(track.get_id())
        if pred is not None:
            tag = pred.predicted_tag()
            track.trap_tag = tag
    logging.warn("Trapped track %s with tag %s", track, tag)
    trigger_trap(tag)


def on_recording_stopping(filename):
    global clip, track_extractor, predictions

    if predictions is not None:
        for track_prediction in predictions.prediction_per_track.values():
            track_prediction.normalize_score()

    if clip and track_extractor:
        track_extractor.apply_track_filtering(clip)
        # filter criteria has been scaled so resize after
        # if track_extractor.scale is not None:
        #     for track in clip.tracks:
        #         for r in track.bounds_history:
        #             # bring back to orignal size
        #             r.rescale(1 / track_extractor.scale)

        meta_name = os.path.splitext(filename)[0] + ".txt"
        logging.debug("saving meta to %s", meta_name)
        predictions_per_model = None

        if predictions is not None:
            predictions_per_model = {predictions.model.id: predictions}
        meta_data = clip.get_metadata(predictions_per_model)
        meta_data["algorithm"] = {}
        meta_data["algorithm"]["tracker_version"] = track_extractor.VERSION

        if predictions is not None:
            meta_data["models"] = [predictions.model.as_dict()]
            meta_data["algorithm"]["model_name"] = predictions.model.name

        with open(meta_name, "w") as f:
            json.dump(meta_data, f, indent=4, cls=CustomJSONEncoder)


def process_mem():
    # return the memory usage in percentage like top
    process = psutil.Process(os.getppid())
    return process.memory_percent()<|MERGE_RESOLUTION|>--- conflicted
+++ resolved
@@ -43,128 +43,6 @@
 clip = None
 
 
-<<<<<<< HEAD
-class NeuralInterpreter(Interpreter):
-    TYPE = "Neural"
-
-    def __init__(self, model_name, data_type):
-        from openvino.inference_engine import IENetwork, IECore
-
-        super().__init__(model_name, data_type)
-        model_name = Path(model_name)
-        # can use to test on PC
-        # device = "CPU"
-        device = "MYRIAD"
-        model_xml = model_name.with_suffix(".xml")
-        model_bin = model_name.with_suffix(".bin")
-        ie = IECore()
-        ie.set_config({}, device)
-        net = ie.read_network(model=model_xml, weights=model_bin)
-        self.input_blob = next(iter(net.input_info))
-        self.out_blob = next(iter(net.outputs))
-        self.input_shape = net.input_info[self.input_blob].input_data.shape
-
-        net.batch_size = 1
-        self.exec_net = ie.load_network(network=net, device_name=device)
-        self.preprocess_fn = inc3_preprocess
-
-    def predict(self, input_x):
-        if input_x is None:
-            return None
-        input_x = np.float32(input_x)
-        channels_last = input_x.shape[-1] == 3
-        if channels_last:
-            input_x = np.moveaxis(input_x, 3, 1)
-        # input_x = np.transpose(input_x, axes=[3, 1, 2])
-        # input_x = np.array([[rearranged_arr]])
-        res = self.exec_net.infer(inputs={self.input_blob: input_x})
-        res = res[self.out_blob]
-        return res
-
-    def shape(self):
-        return self.input_shape
-
-
-class LiteInterpreter(Interpreter):
-    TYPE = "TFLite"
-
-    def __init__(self, model_name, data_type):
-        super().__init__(model_name, data_type)
-
-        import tflite_runtime.interpreter as tflite
-
-        model_name = Path(model_name)
-        model_name = model_name.with_suffix(".tflite")
-        self.interpreter = tflite.Interpreter(str(model_name))
-
-        self.interpreter.allocate_tensors()  # Needed before execution!
-
-        self.output = self.interpreter.get_output_details()[
-            0
-        ]  # Model has single output.
-        self.input = self.interpreter.get_input_details()[0]  # Model has single input.
-        self.preprocess_fn = inc3_preprocess
-
-    def predict(self, input_x):
-        start = time.time()
-        input_x = np.float32(input_x)
-        # input_x = input_x[np.newaxis, :]
-
-        self.interpreter.set_tensor(self.input["index"], input_x)
-        self.interpreter.invoke()
-        pred = self.interpreter.get_tensor(self.output["index"])
-        logging.info("taken %s to predict", time.time() - start)
-        return pred
-
-    def shape(self):
-        return self.input["shape"]
-
-
-def inc3_preprocess(x):
-    x /= 127.5
-    x -= 1.0
-    return x
-
-
-def get_full_classifier(model, data_type):
-    from ml_tools.kerasmodel import KerasModel
-
-    """
-    Returns a classifier object, which is created on demand.
-    This means if the ClipClassifier is copied to a new process a new Classifier instance will be created.
-    """
-    t0 = datetime.now()
-    logging.info("classifier loading")
-    classifier = KerasModel()
-    classifier.load_model(model.model_file, weights=model.model_weights)
-    classifier.type = data_type
-    logging.info("classifier loaded ({})".format(datetime.now() - t0))
-
-    return classifier
-
-
-def get_classifier(model, data_type):
-    # model_name, type = os.path.splitext(model.model_file)
-
-    logging.info(
-        "Loading %s of type %s with datatype %s",
-        model.model_file,
-        model.type,
-        data_type,
-    )
-    if model.type == LiteInterpreter.TYPE:
-        classifier = LiteInterpreter(model.model_file, data_type)
-    elif model.type == NeuralInterpreter.TYPE:
-        classifier = NeuralInterpreter(model.model_file, data_type)
-    elif model.type == ForestModel.TYPE:
-        classifier = ForestModel(model.model_file, data_type)
-    else:
-        classifier = get_full_classifier(model, data_type)
-    return classifier
-
-
-=======
->>>>>>> c032fbf8
 def run_classifier(
     frame_queue, config, thermal_config, headers, classify=True, detect_after=None
 ):
@@ -238,11 +116,7 @@
         self.bluetooth_beacons = thermal_config.motion.bluetooth_beacons
         self.preview_frames = thermal_config.recorder.preview_secs * headers.fps
 
-<<<<<<< HEAD
-        self.fps_timer = SlidingWindow((headers.fps), np.float32)
-=======
         self.fps_timer = SlidingWindow((headers.fps * 3), np.float32)
->>>>>>> c032fbf8
         self.preview_type = preview_type
         self.max_keep_frames = None if preview_type else 0
         if thermal_config.recorder.disable_recordings:
@@ -250,11 +124,7 @@
                 thermal_config, headers, on_recording_stopping
             )
 
-<<<<<<< HEAD
-        if headers.model == "IR":
-=======
         if headers.model == IRTrackExtractor.TYPE:
->>>>>>> c032fbf8
             logging.info("Running on IR")
             PiClassifier.SKIP_FRAMES = 3
             self.track_extractor = IRTrackExtractor(
@@ -270,11 +140,7 @@
             )
             self.tracking_config = self.track_extractor.config
 
-<<<<<<< HEAD
-            self.type = "IR"
-=======
             self.type = IRTrackExtractor.TYPE
->>>>>>> c032fbf8
             if not thermal_config.recorder.disable_recordings:
                 self.recorder = IRRecorder(
                     thermal_config, headers, on_recording_stopping
@@ -350,11 +216,7 @@
 
         if self.classify:
             model = config.classify.models[0]
-<<<<<<< HEAD
-            self.classifier = get_classifier(model, self.type)
-=======
             self.classifier = get_interpreter(model)
->>>>>>> c032fbf8
 
             if self.classifier.TYPE == ForestModel.TYPE:
                 self.last_x_frames = 5 * headers.fps
@@ -453,25 +315,17 @@
         # no need to retrack all of preview
         background_frames = None
         track_frames = -1
-<<<<<<< HEAD
-        if self.type == "IR":
-            track_frames = 5
-=======
         retrack_back = True
         if self.type == IRTrackExtractor.TYPE:
             track_frames = 5
             retrack_back = False
             # background is calculated in motion, so already 5 frames ahead
->>>>>>> c032fbf8
         self.track_extractor.start_tracking(
             self.clip,
             preview_frames,
             track_frames=track_frames,
             background_alg=self.motion_detector._background,
-<<<<<<< HEAD
-=======
             retrack_back=retrack_back,
->>>>>>> c032fbf8
             # background_frame=clip.background,
             # background_frames=background_frames,
         )
@@ -793,21 +647,14 @@
             average = np.mean(self.fps_timer.get_frames())
             mem = process_mem()
             logging.info(
-<<<<<<< HEAD
-                "tracking %s %% process %s %%  identify %s %% rec %s %% fps %s/sec  cpu %s memory %s behind by %s seconds",
-=======
                 "tracking %s %% process %s %%  identify %s %% rec %s %% fps %s/sec process  system cpu %s process memory %s%% system memory %s behind by %s seconds",
->>>>>>> c032fbf8
                 round(100 * self.tracking_time / self.total_time, 3),
                 round(100 * self.process_time / self.total_time, 3),
                 round(100 * self.identify_time / self.total_time, 3),
                 round(100 * self.rec_time / self.total_time, 3),
                 round(1 / average),
                 psutil.cpu_percent(),
-<<<<<<< HEAD
-=======
                 mem,
->>>>>>> c032fbf8
                 psutil.virtual_memory()[2],
                 time.time() - received_at,
             )
