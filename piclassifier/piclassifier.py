--- conflicted
+++ resolved
@@ -195,11 +195,8 @@
         self.identify_time = 0
         self.total_time = 0
         self.rec_time = 0
-<<<<<<< HEAD
         self.tracking = None
-=======
         self.bluetooth_beacons = thermal_config.motion.bluetooth_beacons
->>>>>>> 5a59b1c8
         self.preview_frames = thermal_config.recorder.preview_secs * headers.fps
         edge = self.config.tracking.edge_pixels
         self.crop_rectangle = tools.Rectangle(
@@ -420,7 +417,6 @@
             logging.debug(
                 "Track %s is predicted as %s", track, track_prediction.get_prediction()
             )
-<<<<<<< HEAD
             if track_prediction.predicted_tag() != "false-positive":
                 track_prediction.tracking = True
                 self.tracking = track
@@ -441,7 +437,7 @@
                     track.bounds_history[-1].to_ltrb(),
                     False,
                 )
-=======
+
             new_prediction = True
         if self.bluetooth_beacons:
             if new_prediction:
@@ -451,7 +447,6 @@
                     if track_prediction:
                         active_predictions.append(track_prediction)
                 beacon.classification(active_predictions)
->>>>>>> 5a59b1c8
 
     def get_recent_frame(self):
         if self.clip:
