from datetime import datetime
import json
import logging
import os
import time

import psutil
import numpy as np

from classify.trackprediction import Predictions
from load.clip import Clip
from load.cliptrackextractor import ClipTrackExtractor
from ml_tools.preprocess import preprocess_segment
from ml_tools.previewer import Previewer, add_last_frame_tracking
from ml_tools import tools
from .cptvrecorder import CPTVRecorder
from .throttledrecorder import ThrottledRecorder

from .motiondetector import MotionDetector
from .processor import Processor
from ml_tools.preprocess import (
    preprocess_frame,
    preprocess_movement,
)
from PIL import ImageDraw

from ml_tools.interpreter import Interpreter
import logging
from ml_tools.logs import init_logging
from ml_tools.hyperparams import HyperParams
from ml_tools.tools import CustomJSONEncoder
from track.region import Region


STOP_SIGNAL = "stop"
SKIP_SIGNAL = "skip"
track_extractor = None
clip = None


class NeuralInterpreter(Interpreter):
    def __init__(self, model_name):
        from openvino.inference_engine import IENetwork, IECore

        super().__init__(model_name)

        # can use to test on PC
        # device = "CPU"
        device = "MYRIAD"
        model_xml = model_name + ".xml"
        model_bin = os.path.splitext(model_xml)[0] + ".bin"
        ie = IECore()
        net = IENetwork(model=model_xml, weights=model_bin)
        self.input_blob = next(iter(net.inputs))
        self.out_blob = next(iter(net.outputs))
        net.batch_size = 1
        self.exec_net = ie.load_network(network=net, device_name=device)

    def predict(self, input_x):
        if input_x is None:
            return None
        rearranged_arr = np.transpose(input_x, axes=[2, 0, 1])
        input_x = np.array([[rearranged_arr]])
        res = self.exec_net.infer(inputs={self.input_blob: input_x})
        res = res[self.out_blob]
        return res[0]


class LiteInterpreter(Interpreter):
    def __init__(self, model_name):
        super().__init__(model_name)

        import tensorflow as tf

        self.interpreter = tf.lite.Interpreter(model_path=model_name + ".tflite")

        self.interpreter.allocate_tensors()
        input_details = self.interpreter.get_tensor_details()

        self.in_values = {}
        for detail in input_details:
            self.in_values[detail["name"]] = detail["index"]

        output_details = self.interpreter.get_output_details()
        self.out_values = {}
        for detail in output_details:
            self.out_values[detail["name"]] = detail["index"]

        self.prediction = self.out_values["Identity"]

    def predict(self, input_x):
        global prediction_i
        start = time.time()
        input_x = np.float32(input_x)
        input_x = input_x[np.newaxis, :]

        self.interpreter.set_tensor(self.in_values["input"], input_x)
        self.interpreter.invoke()
        pred = self.interpreter.get_tensor(self.out_values["Identity"])[0]
        logging.info("taken %s to predict", time.time() - start)

        return pred


def get_full_classifier(model):
    from ml_tools.kerasmodel import KerasModel

    """
    Returns a classifier object, which is created on demand.
    This means if the ClipClassifier is copied to a new process a new Classifier instance will be created.
    """
    t0 = datetime.now()
    logging.info("classifier loading")
    classifier = KerasModel()
    classifier.load_model(model.model_file, weights=model.model_weights)
    logging.info("classifier loaded ({})".format(datetime.now() - t0))

    return classifier


def get_classifier(model):
    model_name, model_type = os.path.splitext(model.model_file)
    logging.info("Loading %s", model_name)
    if model_type == ".tflite":
        classifier = LiteInterpreter(model_name)
    elif model_type == ".xml":
        classifier = NeuralInterpreter(model_name)
    else:
        classifier = get_full_classifier(
            model,
        )
    return classifier


def run_classifier(
    frame_queue, config, thermal_config, headers, classify=True, detect_after=None
):
    init_logging()
    try:
        pi_classifier = PiClassifier(
            config, thermal_config, headers, classify, detect_after
        )
        while True:
            frame = frame_queue.get()
            if isinstance(frame, str):
                if frame == STOP_SIGNAL:
                    logging.info("PiClassifier received stop signal")
                    pi_classifier.disconnected()
                    return
                if frame == "skip":
                    pi_classifier.skip_frame()
            else:
                pi_classifier.process_frame(frame)
    except:
        logging.error("Error running classifier restarting ..", exc_info=True)


predictions = None


class PiClassifier(Processor):
    """Classifies frames from leptond"""

    NUM_CONCURRENT_TRACKS = 1
    DEBUG_EVERY = 100
    MAX_CONSEC = 1
    # after every MAX_CONSEC frames skip this many frames
    # this gives the cpu a break
    SKIP_FRAMES = 10

    def __init__(
        self,
        config,
        thermal_config,
        headers,
        classify,
        detect_after=None,
        preview_type=None,
    ):
        self._output_dir = thermal_config.recorder.output_dir
        self.headers = headers
        super().__init__()
        self.frame_num = 0
        self.clip = None
        self.tracking = False
        self.enable_per_track_information = False
        self.rolling_track_classify = {}
        self.skip_classifying = 0
        self.classified_consec = 0
        self.classify = classify
        self.config = config
        self.predictions = None
        self.process_time = 0
        self.tracking_time = 0
        self.identify_time = 0
        self.total_time = 0
        self.rec_time = 0
        self.preview_frames = thermal_config.recorder.preview_secs * headers.fps
        edge = self.config.tracking.edge_pixels
        self.crop_rectangle = tools.Rectangle(
            edge, edge, headers.res_x - 2 * edge, headers.res_y - 2 * edge
        )
        self.preview_type = preview_type
        self.max_keep_frames = None if preview_type else 0
        self.track_extractor = ClipTrackExtractor(
            self.config.tracking,
            self.config.use_opt_flow,
            self.config.classify.cache_to_disk,
            calc_stats=False,
        )
        global track_extractor
        track_extractor = self.track_extractor
        self.motion = thermal_config.motion
        self.min_frames = thermal_config.recorder.min_secs * headers.fps
        self.max_frames = thermal_config.recorder.max_secs * headers.fps
        if thermal_config.throttler.activate:
            self.recorder = ThrottledRecorder(
                thermal_config, headers, on_recording_stopping
            )
        else:
            self.recorder = CPTVRecorder(thermal_config, headers, on_recording_stopping)
        self.motion_detector = MotionDetector(
            thermal_config,
            self.config.tracking.motion.dynamic_thresh,
            headers,
            detect_after=detect_after,
        )
        self.meta_dir = os.path.join(thermal_config.recorder.output_dir)
        if not os.path.exists(self.meta_dir):
            os.makedirs(self.meta_dir)

        if self.classify:
            model = config.classify.models[0]
            self.classifier = get_classifier(model)
            self.frames_per_classify = (
                self.classifier.params.square_width
                * self.classifier.params.square_width
            )
            self.max_keep_frames = (
                self.frames_per_classify * 2 if not preview_type else None
            )
            self.predictions = Predictions(self.classifier.labels, model)
            self.num_labels = len(self.classifier.labels)
            global predictions
            predictions = self.predictions
            try:
                self.fp_index = self.classifier.labels.index("false-positive")
            except ValueError:
                self.fp_index = None
            self.preprocess_fn = self.get_preprocess_fn()
            self.startup_classifier()

    def get_preprocess_fn(self):
        import tensorflow as tf

        pretrained_model = self.classifier.params.model_name
        if pretrained_model == "resnet":
            return tf.keras.applications.resnet.preprocess_input

        elif pretrained_model == "resnetv2":
            return tf.keras.applications.resnet_v2.preprocess_input

        elif pretrained_model == "resnet152":
            return tf.keras.applications.resnet.preprocess_input

        elif pretrained_model == "vgg16":
            return tf.keras.applications.vgg16.preprocess_input

        elif pretrained_model == "vgg19":
            return tf.keras.applications.vgg19.preprocess_input

        elif pretrained_model == "mobilenet":
            return tf.keras.applications.mobilenet_v2.preprocess_input

        elif pretrained_model == "densenet121":
            return tf.keras.applications.densenet.preprocess_input

        elif pretrained_model == "inceptionresnetv2":
            return tf.keras.applications.inception_resnet_v2.preprocess_input
        elif pretrained_model == "inceptionv3":
            return tf.keras.applications.inception_v3.preprocess_input
        logging.warn(
            "pretrained model %s has no preprocessing function", pretrained_model
        )
        return None

    def new_clip(self, preview_frames):
        self.clip = Clip(self.config.tracking, "stream", model=self.headers.model)
        global clip
        clip = self.clip
        self.clip.video_start_time = datetime.now()
        self.clip.num_preview_frames = self.preview_frames
        self.clip.set_res(self.res_x, self.res_y)
        self.clip.set_frame_buffer(
            self.config.tracking.high_quality_optical_flow,
            self.config.classify.cache_to_disk,
            self.config.use_opt_flow,
            True,
            self.max_keep_frames,
        )
        edge_pixels = self.config.tracking.edge_pixels

        self.clip.update_background(self.motion_detector.background.copy())
        self.clip._background_calculated()
        for frame in preview_frames:
            self.track_extractor.process_frame(self.clip, frame.pix.copy())

    def startup_classifier(self):
        # classifies an empty frame to force loading of the model into memory

        p_frame = np.zeros((160, 160, 3), np.float32)
        self.classifier.predict(p_frame)

    def get_active_tracks(self):
        """
        Gets current clips active_tracks and returns the top NUM_CONCURRENT_TRACKS order by priority
        """
        active_tracks = self.clip.active_tracks
        active_tracks = [track for track in active_tracks if len(track) > 10]
        if len(active_tracks) <= PiClassifier.NUM_CONCURRENT_TRACKS:
            return active_tracks
        active_predictions = []
        for track in active_tracks:
            prediction = self.predictions.get_or_create_prediction(
                track, keep_all=False
            )
            active_predictions.append(prediction)

        top_priority = sorted(
            active_predictions,
            key=lambda i: i.get_priority(self.clip.current_frame),
            reverse=True,
        )

        top_priority = [
            track.track_id
            for track in top_priority[: PiClassifier.NUM_CONCURRENT_TRACKS]
        ]
        classify_tracks = [
            track for track in active_tracks if track.get_id() in top_priority
        ]
        return classify_tracks

    def identify_last_frame(self):
        """
        Runs through track identifying segments, and then returns it's prediction of what kind of animal this is.
        One prediction will be made for every active_track of the last frame.
        :return: TrackPrediction object
        """

        prediction_smooth = 0.1

        smooth_prediction = None
        smooth_novelty = None

        prediction = 0.0
        novelty = 0.0

        active_tracks = self.get_active_tracks()

        for i, track in enumerate(active_tracks):
            regions = []
            track_prediction = self.predictions.get_or_create_prediction(
                track, keep_all=False
            )
            regions = track.bounds_history[-self.frames_per_classify * 2 :]
            frames = self.clip.frame_buffer.get_last_x(len(regions))
            if frames is None:
                return
            indices = np.random.choice(
                len(regions),
                min(self.frames_per_classify, len(regions)),
                replace=False,
            )
            indices.sort()
            frames = np.array(frames)[indices]
            regions = np.array(regions)[indices]

            refs = []
            segment_data = []
            mass = 0
            for frame, region in zip(frames, regions):
                refs.append(np.median(frame.thermal))
                thermal_reference = np.median(frame.thermal)
                segment_data.append(frame.crop_by_region(region))
                mass += region.mass

            params = self.classifier.params
            preprocessed = preprocess_movement(
                segment_data,
                params.square_width,
                params.frame_size,
                red_type=params.red_type,
                green_type=params.green_type,
                blue_type=params.blue_type,
                preprocess_fn=self.preprocess_fn,
                reference_level=refs,
                keep_edge=params.keep_edge,
            )
            if preprocessed is None:
                track_prediction.last_frame_classified = self.clip.current_frame
                # probably a false positive or bad frame data
                continue
            prediction = self.classifier.predict(preprocessed)
            track_prediction.classified_frame(self.clip.current_frame, prediction, mass)
            logging.debug(
                "Track %s is predicted as %s", track, track_prediction.get_prediction()
            )

    def get_recent_frame(self):
        if self.clip:
            last_frame = self.motion_detector.get_recent_frame()
            if last_frame is None:
                return None
            track_meta = []
            tracks = clip.active_tracks
            for track in tracks:
                pred = None
                if self.predictions:
                    pred = {self.predictions.model.id: self.predictions}
                meta = track.get_metadata(pred)
                meta["positions"] = meta["positions"][-1:]
                track_meta.append(meta)

            return last_frame, track_meta, self.motion_detector.num_frames
        else:
            return (
                self.motion_detector.get_recent_frame(),
                {},
                self.motion_detector.num_frames,
            )

    def disconnected(self):
        self.motion_detector.disconnected()
        self.recorder.force_stop()
        self.end_clip()
        self.service.quit()

    def skip_frame(self):
        self.skip_classifying -= 1

        if self.clip:
            self.clip.current_frame += 1

    def process_frame(self, lepton_frame):
        start = time.time()
        self.motion_detector.process_frame(lepton_frame)
        self.process_time += time.time() - start

        if not self.recorder.recording and self.motion_detector.movement_detected:
            s_r = time.time()
<<<<<<< HEAD
=======
            # skip last frame
>>>>>>> a0680123
            preview_frames = self.motion_detector.thermal_window.get_frames()[:-1]

            recording = self.recorder.start_recording(
                self.motion_detector.background,
                preview_frames,
                self.motion_detector.temp_thresh,
                lepton_frame.received_at,
            )
            self.rec_time += time.time() - s_r
            if recording:
                t_start = time.time()
                self.new_clip(preview_frames)
                self.tracking_time += time.time() - t_start

        if self.recorder.recording:
            t_start = time.time()
            self.track_extractor.process_frame(
                self.clip, lepton_frame.pix, self.motion_detector.ffc_affected
            )
            self.tracking_time += time.time() - t_start
            s_r = time.time()

            self.recorder.process_frame(
                self.motion_detector.movement_detected, lepton_frame
            )
            self.rec_time += time.time() - s_r
            if self.motion_detector.ffc_affected or self.clip.on_preview():
                self.skip_classifying = PiClassifier.SKIP_FRAMES
                self.classified_consec = 0
            elif (
                self.classify
                and self.motion_detector.ffc_affected is False
                and self.clip.active_tracks
                and self.skip_classifying <= 0
                and not self.clip.on_preview()
            ):
                id_start = time.time()
                self.identify_last_frame()
                self.identify_time += time.time() - id_start
                self.classified_consec += 1
                if self.classified_consec == PiClassifier.MAX_CONSEC:
                    self.skip_classifying = PiClassifier.SKIP_FRAMES
                    self.classified_consec = 0
            else:
                self.classified_consec = 0

        elif self.clip is not None:
            self.end_clip()

        self.skip_classifying -= 1
        self.frame_num += 1
        self.total_time += time.time() - start
        if (
            self.motion_detector.can_record()
            and self.frame_num % PiClassifier.DEBUG_EVERY == 0
        ):
            logging.info(
                "tracking {}% process {}%  identify {}% rec{}%s fps {}/sec  cpu % {} memory % {}".format(
                    round(100 * self.tracking_time / self.total_time, 3),
                    round(100 * self.process_time / self.total_time, 3),
                    round(100 * self.identify_time / self.total_time, 3),
                    round(100 * self.rec_time / self.total_time, 3),
                    round(self.total_time / PiClassifier.DEBUG_EVERY, 2),
                    psutil.cpu_percent(),
                    psutil.virtual_memory()[2],
                )
            )
            self.tracking_time = 0
            self.process_time = 0
            self.identify_time = 0
            self.motion_detector.rec_time = 0
            self.total_time = 0
            self.rec_time = 0

    def create_mp4(self):
        previewer = Previewer(self.config, self.preview_type)
        previewer.export_clip_preview(
            os.path.join(self.output_dir, self.clip.get_id() + ".mp4"),
            self.clip,
            self.predictions if self.classify else None,
        )

    def end_clip(self):
        if self.clip:
            if self.preview_type:
                self.create_mp4()
            logging.debug(
                "Ending clip with %s tracks pre filtering", len(self.clip.tracks)
            )
            if self.classify:
                for _, prediction in self.predictions.prediction_per_track.items():
                    if prediction.max_score:
                        logging.info(
                            "Clip {} {}".format(
                                self.clip.get_id(),
                                prediction.description(),
                            )
                        )
                self.predictions.clear_predictions()
            self.clip = None
            self.tracking = False
        global clip
        clip = None

    @property
    def res_x(self):
        return self.headers.res_x

    @property
    def res_y(self):
        return self.headers.res_y

    @property
    def output_dir(self):
        return self._output_dir


def on_recording_stopping(filename):
    global clip, track_extractor, predictions
    for track_prediction in predictions.prediction_per_track.values():
        track_prediction.normalize_score()

    if clip and track_extractor:
        track_extractor.apply_track_filtering(clip)
        meta_name = os.path.splitext(filename)[0] + ".txt"
        logging.debug("saving meta to %s", meta_name)
        predictions_per_model = None

        if predictions is not None:
            predictions_per_model = {predictions.model.id: predictions}
        meta_data = clip.get_metadata(predictions_per_model)
        meta_data["algorithm"] = {}
        meta_data["algorithm"]["tracker_version"] = track_extractor.VERSION

        if predictions is not None:
            meta_data["models"] = [predictions.model.as_dict()]
            meta_data["algorithm"]["model_name"] = predictions.model.name

        with open(meta_name, "w") as f:
            json.dump(meta_data, f, indent=4, cls=CustomJSONEncoder)<|MERGE_RESOLUTION|>--- conflicted
+++ resolved
@@ -449,10 +449,7 @@
 
         if not self.recorder.recording and self.motion_detector.movement_detected:
             s_r = time.time()
-<<<<<<< HEAD
-=======
             # skip last frame
->>>>>>> a0680123
             preview_frames = self.motion_detector.thermal_window.get_frames()[:-1]
 
             recording = self.recorder.start_recording(
