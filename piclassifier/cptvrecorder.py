--- conflicted
+++ resolved
@@ -57,10 +57,6 @@
         f = open(self.filename, "wb")
         self.writer = CPTVWriter(f)
         self.writer.timestamp = datetime.now()
-<<<<<<< HEAD
-        self.writer.device_name = b""
-=======
->>>>>>> ce81c8be
         self.writer.latitude = self.location_config.latitude
         self.writer.longitude = self.location_config.longitude
         self.writer.preview_secs = self.preview_secs
