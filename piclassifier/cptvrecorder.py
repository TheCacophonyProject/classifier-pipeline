--- conflicted
+++ resolved
@@ -112,11 +112,7 @@
             writer.write_frame(frame)
             frames += 1
 
-<<<<<<< HEAD
-    except:
-=======
     except Exception as ex:
->>>>>>> c032fbf8
         logging.error("%s Error Recording %s", name, filename.resolve(), exc_info=True)
         log_event("error-recording", ex)
         try:
