import logging
from ml_tools.kerasmodel import KerasModel
import pickle
import os
import faulthandler
from ml_tools.logs import init_logging

faulthandler.enable()


def remove_fp_segments(datasets, ignore_file):
    # testing removing some automatically selected bad clips
    unique_ids = ignore_clips(ignore_file)
    print("ignore ids", unique_ids)
    for dataset in datasets:
        delete_me = []
        for segment in dataset.segments:
            if segment.unique_track_id in unique_ids:
                dataset.segments_by_label[segment.label].remove(segment)
                del dataset.segments_by_id[segment.id]
                delete_me.append(segment)
                print("deleting segment", segment.unique_track_id)
        for delete in delete_me:
            try:
                datset.remove_track(delete.track_id)
            except:
                pass
            dataset.segments.remove(delete)
            print("delete track", delete.track_id, " from", dataset.name)
        dataset.rebuild_cdf()

<<<<<<< HEAD
def train_model(run_name, conf, hyper_params, weights=None, grid_search=None):
    """Trains a model with the given hyper parameters."""
=======

def train_model(
    run_name, conf, hyper_params, weights=None, grid_search=None, ignore=None
):
    """Trains a model with the given hyper parameters."""
    init_logging()
>>>>>>> c6920d46
    model = KerasModel(train_config=conf.train, labels=conf.labels)
    model.load_training_meta(conf.tracks_folder)

    logging.info("Importing datasets from %s ", conf.tracks_folder)
<<<<<<< HEAD
    # model.import_dataset(conf.tracks_folder, lbl_p=conf.train.label_probabilities)
=======
    model.import_dataset(conf.tracks_folder, lbl_p=conf.train.label_probabilities)

    groups = {}
    false_positives = ["false-positive", "insect"]
    for label in model.train_dataset.labels:
        if label not in false_positives:
            groups[label] = [label]

    groups["false-positive"] = false_positives
    model.mapped_labels = groups
    if ignore is not None:
        remove_fp_segments(model.datasets.values(), ignore)

    model.regroup()

    # display the data set summary
    print("Training on labels", model.train_dataset.labels)
    print()
    print(
        "{:<20} {:<20} {:<20} {:<20} (segments/frames/tracks/bins)".format(
            "label", "train", "validation", "test"
        )
    )
    for label in model.train_dataset.labels:
        print(
            "{:<20} {:<20} {:<20} {:<20}".format(
                label,
                "{}/{}/{}/{:.1f}".format(*model.train_dataset.get_counts(label)),
                "{}/{}/{}/{:.1f}".format(*model.validation_dataset.get_counts(label)),
                "{}/{}/{}/{:.1f}".format(*model.test_dataset.get_counts(label)),
            )
        )
    if model.train_dataset.label_mapping:
        print("Mapped labels")
        for label in model.train_dataset.label_mapping.keys():
            print(
                "{} {:<20} {:<20} {:<20} {:<20}".format(
                    label,
                    model.train_dataset.mapped_label(label),
                    "{}/{}/{}/{:.1f}".format(*model.train_dataset.get_counts(label)),
                    "{}/{}/{}/{:.1f}".format(
                        *model.validation_dataset.get_counts(label)
                    ),
                    "{}/{}/{}/{:.1f}".format(*model.test_dataset.get_counts(label)),
                )
            )
>>>>>>> c6920d46

    if grid_search:
        print("Searching hparams")
        test_hparams(model)
        model.close()
        return
    print()
    print("Training started")
    print("---------------------")
    print("Hyper parameters")
    print("---------------------")
    print(model.hyperparams_string)
    print()
<<<<<<< HEAD
    # print(
    #     "Found {0:.1f}K training examples".format(
    #         model.train_dataset.sample_count / 1000
    #     )
    # )
    # for dataset in model.datasets.values():
    #     dataset.clear_tracks()
    print("tracks folder", conf.tracks_folder)
    model.train_model_dataset(
        epochs=conf.train.epochs,
        run_name=run_name + "_" + "TEST",
        base_dir=conf.tracks_folder,
        weights=weights,
    )
    model.close()
=======
    print(
        "Found {0:.1f}K training examples".format(
            model.train_dataset.sample_count / 1000
        )
    )
    import gc

    gc.collect()
    try:
        model.train_model(epochs=conf.train.epochs, run_name=run_name, weights=weights)
    except KeyboardInterrupt:
        pass
    except:
        logging.error("Exited with error ", exc_info=True)
    model.close()


def ignore_clips(file_path):
    ignore_clips = []
    with open(file_path) as stream:
        for line in stream:

            if line.strip() == "" or line[0] != "[":
                continue
            try:
                line = line.replace("[", "")
                line = line.replace("]", "")
                clips = line.split(",")

                for clip in clips:
                    clip = clip.replace("'", "")
                    ignore_clips.append(clip.strip())
            except:
                logging.warn(
                    "Could not parse clip_id %s from %s",
                    line,
                    file_path,
                )
    return ignore_clips
>>>>>>> c6920d46
<|MERGE_RESOLUTION|>--- conflicted
+++ resolved
@@ -29,71 +29,61 @@
             print("delete track", delete.track_id, " from", dataset.name)
         dataset.rebuild_cdf()
 
-<<<<<<< HEAD
+
 def train_model(run_name, conf, hyper_params, weights=None, grid_search=None):
     """Trains a model with the given hyper parameters."""
-=======
-
-def train_model(
-    run_name, conf, hyper_params, weights=None, grid_search=None, ignore=None
-):
-    """Trains a model with the given hyper parameters."""
     init_logging()
->>>>>>> c6920d46
     model = KerasModel(train_config=conf.train, labels=conf.labels)
     model.load_training_meta(conf.tracks_folder)
 
     logging.info("Importing datasets from %s ", conf.tracks_folder)
-<<<<<<< HEAD
+    #
     # model.import_dataset(conf.tracks_folder, lbl_p=conf.train.label_probabilities)
-=======
-    model.import_dataset(conf.tracks_folder, lbl_p=conf.train.label_probabilities)
-
-    groups = {}
-    false_positives = ["false-positive", "insect"]
-    for label in model.train_dataset.labels:
-        if label not in false_positives:
-            groups[label] = [label]
-
-    groups["false-positive"] = false_positives
-    model.mapped_labels = groups
-    if ignore is not None:
-        remove_fp_segments(model.datasets.values(), ignore)
-
-    model.regroup()
-
-    # display the data set summary
-    print("Training on labels", model.train_dataset.labels)
-    print()
-    print(
-        "{:<20} {:<20} {:<20} {:<20} (segments/frames/tracks/bins)".format(
-            "label", "train", "validation", "test"
-        )
-    )
-    for label in model.train_dataset.labels:
-        print(
-            "{:<20} {:<20} {:<20} {:<20}".format(
-                label,
-                "{}/{}/{}/{:.1f}".format(*model.train_dataset.get_counts(label)),
-                "{}/{}/{}/{:.1f}".format(*model.validation_dataset.get_counts(label)),
-                "{}/{}/{}/{:.1f}".format(*model.test_dataset.get_counts(label)),
-            )
-        )
-    if model.train_dataset.label_mapping:
-        print("Mapped labels")
-        for label in model.train_dataset.label_mapping.keys():
-            print(
-                "{} {:<20} {:<20} {:<20} {:<20}".format(
-                    label,
-                    model.train_dataset.mapped_label(label),
-                    "{}/{}/{}/{:.1f}".format(*model.train_dataset.get_counts(label)),
-                    "{}/{}/{}/{:.1f}".format(
-                        *model.validation_dataset.get_counts(label)
-                    ),
-                    "{}/{}/{}/{:.1f}".format(*model.test_dataset.get_counts(label)),
-                )
-            )
->>>>>>> c6920d46
+    #
+    # groups = {}
+    # false_positives = ["false-positive", "insect"]
+    # for label in model.train_dataset.labels:
+    #     if label not in false_positives:
+    #         groups[label] = [label]
+    #
+    # groups["false-positive"] = false_positives
+    # model.mapped_labels = groups
+    # if ignore is not None:
+    #     remove_fp_segments(model.datasets.values(), ignore)
+    #
+    # model.regroup()
+    #
+    # # display the data set summary
+    # print("Training on labels", model.train_dataset.labels)
+    # print()
+    # print(
+    #     "{:<20} {:<20} {:<20} {:<20} (segments/frames/tracks/bins)".format(
+    #         "label", "train", "validation", "test"
+    #     )
+    # )
+    # for label in model.train_dataset.labels:
+    #     print(
+    #         "{:<20} {:<20} {:<20} {:<20}".format(
+    #             label,
+    #             "{}/{}/{}/{:.1f}".format(*model.train_dataset.get_counts(label)),
+    #             "{}/{}/{}/{:.1f}".format(*model.validation_dataset.get_counts(label)),
+    #             "{}/{}/{}/{:.1f}".format(*model.test_dataset.get_counts(label)),
+    #         )
+    #     )
+    # if model.train_dataset.label_mapping:
+    #     print("Mapped labels")
+    #     for label in model.train_dataset.label_mapping.keys():
+    #         print(
+    #             "{} {:<20} {:<20} {:<20} {:<20}".format(
+    #                 label,
+    #                 model.train_dataset.mapped_label(label),
+    #                 "{}/{}/{}/{:.1f}".format(*model.train_dataset.get_counts(label)),
+    #                 "{}/{}/{}/{:.1f}".format(
+    #                     *model.validation_dataset.get_counts(label)
+    #                 ),
+    #                 "{}/{}/{}/{:.1f}".format(*model.test_dataset.get_counts(label)),
+    #             )
+    #         )
 
     if grid_search:
         print("Searching hparams")
@@ -107,33 +97,14 @@
     print("---------------------")
     print(model.hyperparams_string)
     print()
-<<<<<<< HEAD
-    # print(
-    #     "Found {0:.1f}K training examples".format(
-    #         model.train_dataset.sample_count / 1000
-    #     )
-    # )
-    # for dataset in model.datasets.values():
-    #     dataset.clear_tracks()
-    print("tracks folder", conf.tracks_folder)
-    model.train_model_dataset(
-        epochs=conf.train.epochs,
-        run_name=run_name + "_" + "TEST",
-        base_dir=conf.tracks_folder,
-        weights=weights,
-    )
-    model.close()
-=======
-    print(
-        "Found {0:.1f}K training examples".format(
-            model.train_dataset.sample_count / 1000
+
+    try:
+        model.train_model_dataset(
+            epochs=conf.train.epochs,
+            run_name=run_name + "_" + "TEST",
+            base_dir=conf.tracks_folder,
+            weights=weights,
         )
-    )
-    import gc
-
-    gc.collect()
-    try:
-        model.train_model(epochs=conf.train.epochs, run_name=run_name, weights=weights)
     except KeyboardInterrupt:
         pass
     except:
@@ -162,5 +133,4 @@
                     line,
                     file_path,
                 )
-    return ignore_clips
->>>>>>> c6920d46
+    return ignore_clips