import logging
<<<<<<< HEAD
from ml_tools.kerasmodel import KerasModel
=======
from ml_tools.kerasmodel import KerasModel, grid_search
>>>>>>> ca9a7aa8
import pickle
import os
import faulthandler
from ml_tools.logs import init_logging

faulthandler.enable()


def remove_fp_segments(datasets, ignore_file):
    # testing removing some automatically selected bad clips
    unique_ids = ignore_clips(ignore_file)
    print("ignore ids", unique_ids)
    for dataset in datasets:
        delete_me = []
        for segment in dataset.segments:
            if segment.unique_track_id in unique_ids:
                dataset.segments_by_label[segment.label].remove(segment)
                del dataset.segments_by_id[segment.id]
                delete_me.append(segment)
                print("deleting segment", segment.unique_track_id)
        for delete in delete_me:
            try:
                datset.remove_track(delete.track_id)
            except:
                pass
            dataset.segments.remove(delete)
            print("delete track", delete.track_id, " from", dataset.name)
        dataset.rebuild_cdf()


def train_model(
<<<<<<< HEAD
    run_name, conf, hyper_params, weights=None, grid_search=None, ignore=None
=======
    run_name, conf, hyper_params, weights=None, do_grid_search=None, ignore=None
>>>>>>> ca9a7aa8
):
    """Trains a model with the given hyper parameters."""
    init_logging()
    model = KerasModel(train_config=conf.train, labels=conf.labels)

    logging.info("Importing datasets from %s ", conf.tracks_folder)
    model.load_training_meta(conf.tracks_folder)

    if do_grid_search:
        print("Searching hparams")
        grid_search(model, base_dir=conf.tracks_folder)
        model.close()
        return
    print()
    print("Training started")
    print("---------------------")
    print("Hyper parameters")
    print("---------------------")
    print(model.hyperparams_string)
    print()
    try:
        model.train_model_tfrecords(
            epochs=conf.train.epochs,
            run_name=run_name + "_" + "TEST",
            base_dir=conf.tracks_folder,
            weights=weights,
            resample=True,
        )
    except KeyboardInterrupt:
        pass
    except:
        logging.error("Exited with error ", exc_info=True)
    model.close()


def ignore_clips(file_path):
    ignore_clips = []
    with open(file_path) as stream:
        for line in stream:

            if line.strip() == "" or line[0] != "[":
                continue
            try:
                line = line.replace("[", "")
                line = line.replace("]", "")
                clips = line.split(",")

                for clip in clips:
                    clip = clip.replace("'", "")
                    ignore_clips.append(clip.strip())
            except:
                logging.warn(
                    "Could not parse clip_id %s from %s",
                    line,
                    file_path,
                )
    return ignore_clips<|MERGE_RESOLUTION|>--- conflicted
+++ resolved
@@ -1,9 +1,5 @@
 import logging
-<<<<<<< HEAD
-from ml_tools.kerasmodel import KerasModel
-=======
 from ml_tools.kerasmodel import KerasModel, grid_search
->>>>>>> ca9a7aa8
 import pickle
 import os
 import faulthandler
@@ -35,11 +31,7 @@
 
 
 def train_model(
-<<<<<<< HEAD
-    run_name, conf, hyper_params, weights=None, grid_search=None, ignore=None
-=======
     run_name, conf, hyper_params, weights=None, do_grid_search=None, ignore=None
->>>>>>> ca9a7aa8
 ):
     """Trains a model with the given hyper parameters."""
     init_logging()
