import json
import logging
import os.path
import time

from datetime import datetime
import numpy as np

from classify.trackprediction import Predictions, TrackPrediction
from load.clip import Clip
from load.cliptrackextractor import ClipTrackExtractor
from ml_tools import tools
from ml_tools.cptvfileprocessor import CPTVFileProcessor
import ml_tools.globals as globs
from ml_tools.model import Model
from ml_tools.kerasmodel import KerasModel, is_keras_model

from ml_tools.preprocess import preprocess_segment
from ml_tools.previewer import Previewer
from track.track import Track


class ClipClassifier(CPTVFileProcessor):
    """Classifies tracks within CPTV files."""

    # skips every nth frame.  Speeds things up a little, but reduces prediction quality.
    FRAME_SKIP = 1

    def __init__(self, config, tracking_config, model=None, cache_to_disk=None):
        """Create an instance of a clip classifier"""

        super(ClipClassifier, self).__init__(config, tracking_config)
        self.model = model
        # prediction record for each track

        self.previewer = Previewer.create_if_required(config, config.classify.preview)

        self.start_date = None
        self.end_date = None
        if cache_to_disk is None:
            self.cache_to_disk = self.config.classify.cache_to_disk
        else:
            self.cache_to_disk = cache_to_disk
        # enables exports detailed information for each track.  If preview mode is enabled also enables track previews.
        self.enable_per_track_information = False
        self.track_extractor = ClipTrackExtractor(
            self.config.tracking,
            self.config.use_opt_flow
            or config.classify.preview == Previewer.PREVIEW_TRACKING,
            self.cache_to_disk,
        )

    def preprocess(self, frame, thermal_reference):
        """
        Applies preprocessing to frame required by the model.
        :param frame: numpy array of shape [C, H, W]
        :return: preprocessed numpy array
        """

        # note, would be much better if the model did this, as only the model knows how preprocessing occurred during
        # training
        frame = np.float32(frame)
        frame[2 : 3 + 1] *= 1 / 256
        frame[0] -= thermal_reference

        return frame

    def identify_track(self, classifier, clip: Clip, track: Track):
        """
        Runs through track identifying segments, and then returns it's prediction of what kind of animal this is.
        One prediction will be made for every frame.
        :param track: the track to identify.
        :return: TrackPrediction object
        """
        # go through making classifications at each frame
        # note: we should probably be doing this every 9 frames or so.
        state = None
        if isinstance(classifier, KerasModel):
            track_prediction = classifier.classify_track(clip, track)
        else:
<<<<<<< HEAD
            track_prediction = TrackPrediction(
                track.get_id(), track.start_frame, classifier.labels
=======
            try:
                fp_index = classifier.labels.index("false-positive")
            except ValueError:
                fp_index = None

            track_prediction = TrackPrediction(
                track.get_id(), track.start_frame, fp_index
>>>>>>> 7cf9b90f
            )

            for i, region in enumerate(track.bounds_history):
                frame = clip.frame_buffer.get_frame(region.frame_number)
<<<<<<< HEAD

                cropped = frame.crop_by_region(region)
=======
                track_data = track.crop_by_region(frame, region)
>>>>>>> 7cf9b90f

                # note: would be much better for the tracker to store the thermal references as it goes.
                # frame = clip.frame_buffer.get_frame(frame_number)
                thermal_reference = np.median(frame.thermal)
                if i % self.FRAME_SKIP == 0:

                    # we use a tighter cropping here so we disable the default 2 pixel inset
                    frames, _ = preprocess_segment(
                        [cropped], [thermal_reference], default_inset=0
                    )

                    if frames is None:
                        logging.info(
                            "Frame {} of track could not be classified.".format(
                                region.frame_number
                            )
                        )
                        continue
                    frame = frames[0]
                    (
                        prediction,
                        novelty,
                        state,
                    ) = classifier.classify_frame_with_novelty(frame.as_array(), state)
                    # make false-positive prediction less strong so if track has dead footage it won't dominate a strong
                    # score

                    # a little weight decay helps the model not lock into an initial impression.
                    # 0.98 represents a half life of around 3 seconds.
                    state *= 0.98

                    # precondition on weight,  segments with small mass are weighted less as we can assume the error is
                    # higher here.
                    mass = region.mass

                    # we use the square-root here as the mass is in units squared.
                    # this effectively means we are giving weight based on the diameter
                    # of the object rather than the mass.
                    mass_weight = np.clip(mass / 20, 0.02, 1.0) ** 0.5

                    # cropped frames don't do so well so restrict their score
                    cropped_weight = 0.7 if region.was_cropped else 1.0
                    track_prediction.classified_frame(
                        region.frame_number,
                        prediction,
                        mass_scale=mass_weight * cropped_weight,
                        novelty=novelty,
                    )
        return track_prediction

    def get_classifier(self, model):
        """
        Returns a classifier object, which is created on demand.
        This means if the ClipClassifier is copied to a new process a new Classifier instance will be created.
        """
        t0 = datetime.now()
        logging.info("classifier loading")
        classifier = None
        if is_keras_model(model.model_file):
            classifier = KerasModel(self.config.train)
            classifier.load_weights(model.model_file)
        else:
            classifier = Model(
                train_config=self.config.train,
                session=tools.get_session(disable_gpu=not self.config.use_gpu),
            )
            classifier.load(model.model_file)

        logging.info("classifier loaded ({})".format(datetime.now() - t0))
        return classifier

    def get_meta_data(self, filename):
        """Reads meta-data for a given cptv file."""
        source_meta_filename = os.path.splitext(filename)[0] + ".txt"
        if os.path.exists(source_meta_filename):

            meta_data = tools.load_clip_metadata(source_meta_filename)

            tags = set()
            for record in meta_data["Tags"]:
                # skip automatic tags
                if record.get("automatic", False):
                    continue
                else:
                    tags.add(record["animal"])

            tags = list(tags)

            if len(tags) == 0:
                tag = "no tag"
            elif len(tags) == 1:
                tag = tags[0] if tags[0] else "none"
            else:
                tag = "multi"
            meta_data["primary_tag"] = tag
            return meta_data
        else:
            return None

    def get_classify_filename(self, input_filename):
        return os.path.splitext(
            os.path.join(
                self.config.classify.classify_folder, os.path.basename(input_filename)
            )
        )[0]

    def process_file(self, filename):
        """
        Process a file extracting tracks and identifying them.
        :param filename: filename to process
        :param enable_preview: if true an MPEG preview file is created.
        """

        clip, model_predictions = self.classify_file(filename)

        classify_name = self.get_classify_filename(filename)
        destination_folder = os.path.dirname(classify_name)
        if not os.path.exists(destination_folder):
            logging.info("Creating folder {}".format(destination_folder))
            os.makedirs(destination_folder)
        mpeg_filename = classify_name + ".mp4"
        meta_filename = classify_name + ".txt"

        if self.previewer:
            logging.info("Exporting preview to '{}'".format(mpeg_filename))

            self.previewer.export_clip_preview(
                mpeg_filename, clip, list(model_predictions.values())[0]
            )
        logging.info("saving meta data")
        models = [self.model] if self.model else self.config.classify.models
        self.save_metadata(filename, meta_filename, clip, model_predictions, models)

    def classify_file(self, filename):
        if not os.path.exists(filename):
            raise Exception("File {} not found.".format(filename))
        logging.info("Processing file '{}'".format(filename))

        # prediction record for each track

        start = time.time()
        clip = Clip(self.tracker_config, filename)
        self.track_extractor.parse_clip(clip)
        predictions_per_model = {}
        if self.model:
            prediction = self.classify_clip(clip, self.model)
            predictions_per_model[self.model.name] = prediction
        else:
            for model in self.config.classify.models:
                prediction = self.classify_clip(clip, model)
                predictions_per_model[model.name] = prediction
        return clip, predictions_per_model

    def classify_clip(self, clip, model):

        classifier = self.get_classifier(model)

        predictions = Predictions(classifier.labels, model)
        for i, track in enumerate(clip.tracks):
            prediction = self.identify_track(
                classifier,
                clip,
                track,
            )
            predictions.prediction_per_track[track.get_id()] = prediction
            description = prediction.description()
            logging.info(
                " - [{}/{}] prediction: {}".format(i + 1, len(clip.tracks), description)
            )
        if self.tracker_config.verbose:
            ms_per_frame = (
                (time.time() - start) * 1000 / max(1, len(clip.frame_buffer.frames))
            )
            logging.info("Took {:.1f}ms per frame".format(ms_per_frame))

        if not is_keras_model(model.model_file):
            tools.clear_session()

        return predictions

    def save_metadata(
        self, filename, meta_filename, clip, predictions_per_model, models
    ):
        if self.cache_to_disk:
            clip.frame_buffer.remove_cache()

        # read in original metadata
        meta_data = self.get_meta_data(filename)

        # record results in text file.
        save_file = {}
        save_file["source"] = filename
        if clip.camera_model:
            save_file["camera_model"] = clip.camera_model
        save_file["background_thresh"] = clip.background_thresh
        start, end = clip.start_and_end_time_absolute()
        save_file["start_time"] = start.isoformat()
        save_file["end_time"] = end.isoformat()
        save_file["algorithm"] = {}
        save_file["algorithm"]["tracker_version"] = ClipTrackExtractor.VERSION
        save_file["algorithm"]["tracker_config"] = self.tracker_config.as_dict()
        if meta_data:
            save_file["camera"] = meta_data["Device"]["devicename"]
            save_file["cptv_meta"] = meta_data
            save_file["original_tag"] = meta_data["primary_tag"]

        save_file["tracks"] = []
        for track in clip.tracks:
            track_info = {}
            start_s, end_s = clip.start_and_end_in_secs(track)
            save_file["tracks"].append(track_info)
            track_info["id"] = track.get_id()
            track_info["start_s"] = round(start_s, 2)
            track_info["end_s"] = round(end_s, 2)
            track_info["num_frames"] = len(track)
            track_info["frame_start"] = track.start_frame
            track_info["frame_end"] = track.end_frame

            positions = []
            for region in track.bounds_history:
                track_time = round(region.frame_number / clip.frames_per_second, 2)
                positions.append([track_time, region])
            track_info["positions"] = positions
            prediction_info = []
            for model, predictions in predictions_per_model.items():
                model_info = {
                    "id": predictions.model.id,
                    "model_file": predictions.model.model_file,
                    "model_name": predictions.model.name,
                }
                prediction = predictions.prediction_for(track.get_id())
                model_info["label"] = prediction.predicted_tag()
                model_info["confidence"] = round(prediction.max_score, 2)
                model_info["clarity"] = round(prediction.clarity, 3)
                model_info["average_novelty"] = float(
                    round(prediction.average_novelty, 2)
                )
                model_info["max_novelty"] = float(round(prediction.max_novelty, 2))
                model_info["all_class_confidences"] = {}
                prediction_data = []
                for pred in prediction.predictions:
                    pred_list = [int(round(p * 100)) for p in pred]
                    prediction_data.append(pred_list)
                model_info["predictions"] = prediction_data
                for i, value in enumerate(prediction.class_best_score):
                    label = prediction.labels[i]
                    model_info["all_class_confidences"][label] = round(float(value), 3)
                prediction_info.append(model_info)
            track_info["predictions"] = prediction_info
        model_dictionaries = []
        for model in models:
            model_dictionaries.append(model.as_dict())

        save_file["models"] = model_dictionaries
        if self.config.classify.meta_to_stdout:
            print(json.dumps(save_file, cls=tools.CustomJSONEncoder))
        else:
            with open(meta_filename, "w") as f:
                json.dump(save_file, f, indent=4, cls=tools.CustomJSONEncoder)<|MERGE_RESOLUTION|>--- conflicted
+++ resolved
@@ -78,28 +78,14 @@
         if isinstance(classifier, KerasModel):
             track_prediction = classifier.classify_track(clip, track)
         else:
-<<<<<<< HEAD
             track_prediction = TrackPrediction(
                 track.get_id(), track.start_frame, classifier.labels
-=======
-            try:
-                fp_index = classifier.labels.index("false-positive")
-            except ValueError:
-                fp_index = None
-
-            track_prediction = TrackPrediction(
-                track.get_id(), track.start_frame, fp_index
->>>>>>> 7cf9b90f
             )
 
             for i, region in enumerate(track.bounds_history):
                 frame = clip.frame_buffer.get_frame(region.frame_number)
-<<<<<<< HEAD
 
                 cropped = frame.crop_by_region(region)
-=======
-                track_data = track.crop_by_region(frame, region)
->>>>>>> 7cf9b90f
 
                 # note: would be much better for the tracker to store the thermal references as it goes.
                 # frame = clip.frame_buffer.get_frame(frame_number)
