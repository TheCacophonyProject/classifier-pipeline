--- conflicted
+++ resolved
@@ -150,15 +150,7 @@
         priority = skipepd_frames / 9
         if self.num_frames_classified == 0:
             priority += 2
-<<<<<<< HEAD
-        if (
-            self.fp_index
-            and self.best_label_index
-            and self.best_label_index == self.fp_index
-        ):
-=======
         if self.fp_index and self.best_label_index == self.fp_index:
->>>>>>> 1fb5d8c5
             # dont bother with fps unless nothing else to do
             priority -= 100
         logging.debug(
