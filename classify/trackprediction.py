import attr
import logging
import numpy as np

# uniform prior stats start with uniform distribution.  This is the safest bet, but means that
# it takes a while to make predictions.  When off the first prediction is used instead causing
# faster, but potentially more unstable predictions.
UNIFORM_PRIOR = False


class Predictions:
    def __init__(self, labels, model):
        self.labels = labels
        self.prediction_per_track = {}
        self.model = model
        try:
            self.fp_index = self.labels.index("false-positive")
        except ValueError:
            self.fp_index = None

    def get_or_create_prediction(self, track, keep_all=True):
        prediction = self.prediction_per_track.setdefault(
            track.get_id(),
            TrackPrediction(
                track.get_id(),
                track.start_frame,
                self.fp_index,
                self.labels,
                keep_all=keep_all,
            ),
        )
        return prediction

    def clear_predictions(self):
        self.prediction_per_track = {}

    def prediction_for(self, track_id):
        return self.prediction_per_track.get(track_id)

    def guesses_for(self, track_id):
        prediction = self.prediction_per_track.get(track_id)
        if prediction:
            return prediction.guesses()
        return []

    def print_predictions(self, track_id):
        self.prediction_for(track_id).print_prediction()

    def prediction_description(self, track_id):
        return self.prediction_per_track.get(track_id).description()


class TrackPrediction:
    """
    Class to hold the information about the predicted class of a track.
    Predictions are recorded for every frame, and methods provided for extracting the final predicted class of the
    track.
    """

    def __init__(self, track_id, start_frame, fp_index, labels, keep_all=True):
        self.track_id = track_id
        self.predictions = []
        self.fp_index = fp_index
        self.smoothed_predictions = []
        self.smoothed_novelties = []
        self.class_best_score = None
<<<<<<< HEAD

=======
        self.track_prediction = None
>>>>>>> 35ef0a67
        self.last_frame_classified = start_frame
        self.num_frames_classified = 0
        self.keep_all = keep_all
        self.max_novelty = 0
        self.novelty_sum = 0
        self.labels = labels

    def classified_clip(
        self, predictions, smoothed_predictions, smoothed_novelties, last_frame
    ):
        self.last_frame_classified = last_frame
        self.num_frames_classified = len(predictions)
        self.smoothed_predictions = smoothed_predictions
        self.predictions = predictions
        self.smoothed_novelties = smoothed_novelties
        self.class_best_score = np.max(self.smoothed_predictions, axis=0)
        self.max_novelty = float(max(self.smoothed_novelties))
        self.novelty_sum = sum(self.smoothed_novelties)

    def classified_frame(self, frame_number, prediction, mass_scale=1, novelty=None):
        self.last_frame_classified = frame_number
        self.num_frames_classified += 1
        if novelty:
            self.max_novelty = float(max(self.max_novelty, novelty))
            self.novelty_sum += novelty
        smoothed_prediction, smoothed_novelty = self.smooth_prediction(
            prediction, mass_scale=mass_scale, novelty=novelty
        )
        if self.keep_all:
            self.predictions.append(prediction)
            self.smoothed_predictions.append(smoothed_prediction)
            self.smoothed_novelties.append(smoothed_novelty)
        else:
            self.predictions = [prediction]
            self.smoothed_predictions = [smoothed_prediction]
            self.smoothed_novelties = [smoothed_novelty]

        if self.class_best_score is None:
            self.class_best_score = smoothed_prediction
        else:
            self.class_best_score = np.maximum(
                self.class_best_score, smoothed_prediction
            )

    def smooth_prediction(self, prediction, mass_scale=1, novelty=None):
        prediction_smooth = 0.1
        prev_novelty = None
        prev_prediction = None
        smooth_novelty = None
        # this creates new array
        if mass_scale:
            adjusted_prediction = prediction * mass_scale
        else:
            adjusted_prediction = np.copy(prediction)
        if self.fp_index is not None:
            adjusted_prediction[self.fp_index] *= 0.8
        if len(self.smoothed_predictions):
            prev_prediction = self.smoothed_predictions[-1]
        if len(self.smoothed_novelties):
            prev_novelty = self.smoothed_novelties[-1]

        num_labels = len(prediction)
        if prev_prediction is None:
            if UNIFORM_PRIOR:
                smooth_prediction = np.ones([num_labels]) * (1 / num_labels)
            else:
                smooth_prediction = adjusted_prediction
            if novelty:
                smooth_novelty = 0.5
        else:
            smooth_prediction = (
                1 - prediction_smooth
            ) * prev_prediction + prediction_smooth * adjusted_prediction
            if prev_novelty:
                smooth_novelty = (
                    1 - prediction_smooth
                ) * prev_novelty + prediction_smooth * novelty
        return smooth_prediction, smooth_novelty

    def get_priority(self, frame_number):
        skipepd_frames = frame_number - self.last_frame_classified
        priority = skipepd_frames / 9
        if self.num_frames_classified == 0:
            priority += 2
        logging.debug(
            "priority {} for track# {} num_frames {} last classified {}".format(
                priority,
                self.track_id,
                self.num_frames_classified,
                self.last_frame_classified,
            )
        )
        return priority

    def get_prediction(self):
        return self.description()

    def get_classified_footer(self, frame_number=None):
        if len(self.smoothed_predictions) == 0:
            return "no classification"
        if frame_number is None or frame_number >= len(self.smoothed_predictions):
<<<<<<< HEAD
            score = self.max_score * 10
            label = self.labels[self.best_label_index]
=======
            score = round(self.max_score * 10)
            label = labels[self.best_label_index]
>>>>>>> 35ef0a67
            novelty = self.max_novelty
        else:
            score = self.score_at_time(frame_number) * 10
            label = self.labels[self.label_at_time(frame_number)]
            novelty = self.novelty_at(frame_number)

        footer = "({:.1f} {})".format(score, label)
        if novelty:
            footer = "{}\nnovelty={:.2f}".format(footer, novelty)
        return footer

    def get_result(self):
        if self.smoothed_predictions:
            return TrackResult(
                self.labels[self.best_label_index],
                self.average_novelty,
                self.max_novelty,
                self.max_score,
            )
        else:
            return None

    def description(self):
        """
        Returns a summary description of this prediction
        :param classes: Name of class for each label.
        :return:
        """
        score = self.max_score
        if score is None:
            return None

        if score > 0.5:
            first_guess = "{} {:.1f} (clarity {:.1f})".format(
                self.labels[self.best_label_index], score * 10, self.clarity * 10
            )
        else:
            first_guess = "[nothing]"

        second_score = self.score(2)

        if second_score > 0.5:
            second_guess = "[second guess - {} {:.1f}]".format(
                self.labels[self.label_index(2)], second_score * 10
            )
        else:
            second_guess = ""

        return (first_guess + " " + second_guess).strip()

    @property
    def num_frames(self):
        return self.num_frames_classified

    def novelty_at(self, n=None):
        if n is None:
            return self.max_novelty

        if self.smoothed_novelties is None:
            return None
        return self.smoothed_novelties[n]

    def predicted_tag(self):
        index = self.best_label_index
        if index is None:
            return None
        return self.labels[index]

    def class_confidences(self):
        confidences = {}
        if self.class_best_score is None:
            return confidences
        for i, value in enumerate(self.class_best_score):
            confidences[self.labels[i]] = round(float(value), 3)
        return confidences

    @property
    def best_label_index(self):
        if self.class_best_score is None:
            return None
        return np.argmax(self.class_best_score)

    @property
    def max_score(self):
        if self.class_best_score is None:
            return None

        return float(np.amax(self.class_best_score))

    @property
    def average_novelty(self):
        """average novelty for this track"""
        return float(self.novelty_sum / self.num_frames_classified)

    @property
    def clarity(self):
        """The distance between our highest scoring class and second highest scoring class."""
        if self.class_best_score is None or len(self.class_best_score) < 2:
            return None
        return self.max_score - self.score(2)

    def label_index(self, n=None):
        """index of label of nth best guess."""

        if n is None:
            return self.best_label_index
        if self.class_best_score is None:
            return None
        return int(np.argsort(self.class_best_score)[-n])

    def score(self, n=None):
        """class prediction of nth best guess."""
        if n is None:
            return self.max_score
        if self.class_best_score is None:
            return None
        return float(sorted(self.class_best_score)[-n])

    def label_at_time(self, frame_number, n=1):
        """class label of nth best guess at a point in time."""
        if n is None:
            return None
        frames_per_prediction = len(self.smoothed_predictions) / self.num_frames
        prediction_index = int(frame_number / frames_per_prediction) + 1
        average = np.mean(self.smoothed_predictions[:prediction_index], axis=0)
        return int(np.argsort(average)[-n])

    def score_at_time(self, frame_number, n=-1):
        """class prediction of nth best at a point in time."""
        if n is None:
            return None

        frames_per_prediction = len(self.smoothed_predictions) / self.num_frames
        prediction_index = int(frame_number / frames_per_prediction) + 1
        average = np.mean(self.smoothed_predictions[:prediction_index], axis=0)
        average = average / np.sum(average)
        return float(sorted(average)[-n])

    def print_prediction(self):
        logging.info(
            "Track {} prediction {}".format(self.track_id, self.get_classified_footer())
        )

    def guesses(self):
        guesses = [
            "{} ({:.1f})".format(self.labels[self.label_index(i)], self.score(i) * 10)
            for i in range(1, min(len(self.labels), 4))
            if self.score(i) > 0.5
        ]
        return guesses


@attr.s(slots=True)
class TrackResult:
    what = attr.ib()
    avg_novelty = attr.ib()
    max_novelty = attr.ib()
    confidence = attr.ib()<|MERGE_RESOLUTION|>--- conflicted
+++ resolved
@@ -64,11 +64,6 @@
         self.smoothed_predictions = []
         self.smoothed_novelties = []
         self.class_best_score = None
-<<<<<<< HEAD
-
-=======
-        self.track_prediction = None
->>>>>>> 35ef0a67
         self.last_frame_classified = start_frame
         self.num_frames_classified = 0
         self.keep_all = keep_all
@@ -170,13 +165,8 @@
         if len(self.smoothed_predictions) == 0:
             return "no classification"
         if frame_number is None or frame_number >= len(self.smoothed_predictions):
-<<<<<<< HEAD
-            score = self.max_score * 10
-            label = self.labels[self.best_label_index]
-=======
             score = round(self.max_score * 10)
             label = labels[self.best_label_index]
->>>>>>> 35ef0a67
             novelty = self.max_novelty
         else:
             score = self.score_at_time(frame_number) * 10
