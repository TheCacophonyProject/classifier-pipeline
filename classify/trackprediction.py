import attr
import logging
import numpy as np

# uniform prior stats start with uniform distribution.  This is the safest bet, but means that
# it takes a while to make predictions.  When off the first prediction is used instead causing
# faster, but potentially more unstable predictions.
UNIFORM_PRIOR = False


class Predictions:
    def __init__(self, labels, model):
        self.labels = labels
        self.prediction_per_track = {}
        self.model = model
        self.model_load_time = None

    def get_or_create_prediction(self, track, keep_all=True):
        prediction = self.prediction_per_track.setdefault(
            track.get_id(),
            TrackPrediction(
                track.get_id(),
                track.start_frame,
                self.labels,
                keep_all=keep_all,
            ),
        )
        return prediction

    def clear_predictions(self):
        self.prediction_per_track = {}

    def prediction_for(self, track_id):
        return self.prediction_per_track.get(track_id)

    def guesses_for(self, track_id):
        prediction = self.prediction_per_track.get(track_id)
        if prediction:
            return prediction.guesses()
        return []

    def print_predictions(self, track_id):
        self.prediction_for(track_id).print_prediction()

    def prediction_description(self, track_id):
        return self.prediction_per_track.get(track_id).description()

    @property
    def classify_time(self):
        classify_time = [
            prediction.classify_time
            for prediction in self.prediction_per_track.values()
            if prediction.classify_time is not None
        ]
        return np.sum(classify_time)


class TrackPrediction:
    """
    Class to hold the information about the predicted class of a track.
    Predictions are recorded for every frame, and methods provided for extracting the final predicted class of the
    track.
    """

    def __init__(self, track_id, labels, keep_all=True, start_frame=None):
        try:
            fp_index = labels.index("false-positive")
        except ValueError:
            fp_index = None
        self.track_id = track_id
        self.predictions = []
        self.prediction_frames = []
        self.fp_index = fp_index
        self.smoothed_predictions = []
        self.class_best_score = None
        self.start_frame = start_frame

        self.last_frame_classified = start_frame
        self.num_frames_classified = 0
        self.keep_all = keep_all
        self.labels = labels
        self.classify_time = None

    def classified_clip(
        self,
        predictions,
        smoothed_predictions,
<<<<<<< HEAD
        prediction_frames,
=======
>>>>>>> da198faf
    ):
        self.num_frames_classified = len(predictions)
        self.smoothed_predictions = smoothed_predictions
        self.predictions = predictions
<<<<<<< HEAD
        self.prediction_frames = prediction_frames
=======
>>>>>>> da198faf
        if self.num_frames_classified > 0:
            self.class_best_score = np.sum(self.smoothed_predictions, axis=0)
            # normalize so it sums to 1
            self.class_best_score = self.class_best_score / np.sum(
                self.class_best_score
            )
<<<<<<< HEAD

    def normalize_score(self):
        # normalize so it sums to 1
        self.class_best_score = self.class_best_score / np.sum(self.class_best_score)

    def classified_frames(self, frame_numbers, prediction, mass):
        self.num_frames_classified += len(frame_numbers)
=======

    def classified_frame(self, frame_number, prediction):
        self.last_frame_classified = frame_number
        self.num_frames_classified += 1
>>>>>>> da198faf
        smoothed_prediction = prediction ** 2 * mass
        if self.keep_all:
            self.prediction_frames.append(frame_numbers)
            self.predictions.append(prediction)
            self.smoothed_predictions.append(smoothed_prediction)

        else:
            self.prediction_frames = [frame_numbers]
            self.predictions = [prediction]
            self.smoothed_predictions = [smoothed_prediction]

        if self.class_best_score is None:
            self.class_best_score = smoothed_prediction
        else:
            self.class_best_score += smoothed_prediction
<<<<<<< HEAD

    def classified_frame(self, frame_number, prediction):
        self.prediction_frames.append([frame_number])
        self.last_frame_classified = frame_number
        self.num_frames_classified += 1
        smoothed_prediction = prediction ** 2 * mass
        if self.keep_all:
            self.predictions.append(prediction)
            self.smoothed_predictions.append(smoothed_prediction)

        else:
            self.predictions = [prediction]
            self.smoothed_predictions = [smoothed_prediction]

        if self.class_best_score is None:
            self.class_best_score = smoothed_prediction
        else:
            self.class_best_score += smoothed_prediction
=======
>>>>>>> da198faf

    def get_priority(self, frame_number):
        skipepd_frames = frame_number - self.last_frame_classified
        priority = skipepd_frames / 9
        if self.num_frames_classified == 0:
            priority += 2
        logging.debug(
            "priority {} for track# {} num_frames {} last classified {}".format(
                priority,
                self.track_id,
                self.num_frames_classified,
                self.last_frame_classified,
            )
        )
        return priority

    def get_prediction(self):
        return self.description()

    def get_classified_footer(self, frame_number=None):
        if len(self.smoothed_predictions) == 0:
            return "no classification"
        if frame_number is None or frame_number >= len(self.smoothed_predictions):
            score = round(self.max_score * 10)
            label = self.labels[self.best_label_index]
        else:
            score = self.score_at_time(frame_number) * 10
            label = self.labels[self.label_at_time(frame_number)]

        footer = "({:.1f} {})".format(score, label)
        return footer

    def get_result(self):
        if self.smoothed_predictions:
            return TrackResult(
                self.labels[self.best_label_index],
                self.max_score,
            )
        else:
            return None

    def description(self):
        """
        Returns a summary description of this prediction
        :param classes: Name of class for each label.
        :return:
        """
        score = self.max_score
        if score is None:
            return None
        if score > 0.5:
            first_guess = "{} {:.1f} (clarity {:.1f})".format(
                self.labels[self.best_label_index], score * 10, self.clarity * 10
            )
        else:
            first_guess = "[nothing]"

        second_score = self.score(2)

        if second_score > 0.5:
            second_guess = "[second guess - {} {:.1f}]".format(
                self.labels[self.label_index(2)], second_score * 10
            )
        else:
            second_guess = ""

        return (first_guess + " " + second_guess).strip()

    @property
    def num_frames(self):
        return self.num_frames_classified

    def predicted_tag(self):
        index = self.best_label_index
        if index is None:
            return None
        return self.labels[index]

    def class_confidences(self):
        confidences = {}
        if self.class_best_score is None:
            return confidences
        for i, value in enumerate(self.class_best_score):
            confidences[self.labels[i]] = round(float(value), 3)
        return confidences

    @property
    def best_label_index(self):
        if self.class_best_score is None:
            return None
        return np.argmax(self.class_best_score)

    @property
    def max_score(self):
        if self.class_best_score is None:
            return None

        return float(np.amax(self.class_best_score))

    def clarity_at(self, frame):
        pred = self.predictions[frame]
        best = np.argsort(pred)
        return pred[best[-1]] - pred[best[-2]]

    @property
    def clarity(self):
        """The distance between our highest scoring class and second highest scoring class."""
        if self.class_best_score is None or len(self.class_best_score) < 2:
            return None
        return self.max_score - self.score(2)

    def label_index(self, n=None):
        """index of label of nth best guess."""

        if n is None:
            return self.best_label_index
        if self.class_best_score is None:
            return None
        return int(np.argsort(self.class_best_score)[-n])

    def score(self, n=None):
        """class prediction of nth best guess."""
        if n is None:
            return self.max_score
        if self.class_best_score is None:
            return None
        return float(sorted(self.class_best_score)[-n])

    def label_at_time(self, frame_number, n=1):
        """class label of nth best guess at a point in time."""
        if n is None:
            return None
        frames_per_prediction = len(self.smoothed_predictions) / self.num_frames
        prediction_index = int(frame_number / frames_per_prediction) + 1
        average = np.mean(self.smoothed_predictions[:prediction_index], axis=0)
        return int(np.argsort(average)[-n])

    def score_at_time(self, frame_number, n=-1):
        """class prediction of nth best at a point in time."""
        if n is None:
            return None

        frames_per_prediction = len(self.smoothed_predictions) / self.num_frames
        prediction_index = int(frame_number / frames_per_prediction) + 1
        average = np.mean(self.smoothed_predictions[:prediction_index], axis=0)
        average = average / np.sum(average)
        return float(sorted(average)[-n])

    def print_prediction(self):
        logging.info(
            "Track {} prediction {}".format(self.track_id, self.get_classified_footer())
        )

    def guesses(self):
        guesses = [
            "{} ({:.1f})".format(self.labels[self.label_index(i)], self.score(i) * 10)
            for i in range(1, min(len(self.labels), 4))
            if self.score(i) and self.score(i) > 0.5
        ]
        return guesses

    def get_metadata(self):
        prediction_meta = {}
        if self.classify_time is not None:
            prediction_meta["classify_time"] = round(self.classify_time, 1)

        prediction_meta["label"] = self.predicted_tag()
<<<<<<< HEAD
        prediction_meta["confidence"] = round(self.max_score, 2)
        prediction_meta["clarity"] = round(self.clarity, 3)
        prediction_meta["all_class_confidences"] = {}
        prediction_meta["prediction_frames"] = np.uint16(self.prediction_frames)
        prediction_meta["predictions"] = np.uint32(np.round(self.smoothed_predictions))
        for i, value in enumerate(self.class_best_score):
            label = self.labels[i]
            prediction_meta["all_class_confidences"][label] = round(value, 3)
=======
        prediction_meta["confidence"] = (
            round(self.max_score, 2) if self.max_score else 0
        )
        prediction_meta["clarity"] = round(self.clarity, 3) if self.clarity else 0
        prediction_meta["all_class_confidences"] = {}

        prediction_meta["predictions"] = np.uint32(np.round(self.smoothed_predictions))
        if self.class_best_score is not None:
            for i, value in enumerate(self.class_best_score):
                label = self.labels[i]
                prediction_meta["all_class_confidences"][label] = round(value, 3)
>>>>>>> da198faf
        return prediction_meta


@attr.s(slots=True)
class TrackResult:
    what = attr.ib()
    confidence = attr.ib()<|MERGE_RESOLUTION|>--- conflicted
+++ resolved
@@ -85,25 +85,18 @@
         self,
         predictions,
         smoothed_predictions,
-<<<<<<< HEAD
         prediction_frames,
-=======
->>>>>>> da198faf
     ):
         self.num_frames_classified = len(predictions)
         self.smoothed_predictions = smoothed_predictions
         self.predictions = predictions
-<<<<<<< HEAD
         self.prediction_frames = prediction_frames
-=======
->>>>>>> da198faf
         if self.num_frames_classified > 0:
             self.class_best_score = np.sum(self.smoothed_predictions, axis=0)
             # normalize so it sums to 1
             self.class_best_score = self.class_best_score / np.sum(
                 self.class_best_score
             )
-<<<<<<< HEAD
 
     def normalize_score(self):
         # normalize so it sums to 1
@@ -111,12 +104,6 @@
 
     def classified_frames(self, frame_numbers, prediction, mass):
         self.num_frames_classified += len(frame_numbers)
-=======
-
-    def classified_frame(self, frame_number, prediction):
-        self.last_frame_classified = frame_number
-        self.num_frames_classified += 1
->>>>>>> da198faf
         smoothed_prediction = prediction ** 2 * mass
         if self.keep_all:
             self.prediction_frames.append(frame_numbers)
@@ -132,7 +119,6 @@
             self.class_best_score = smoothed_prediction
         else:
             self.class_best_score += smoothed_prediction
-<<<<<<< HEAD
 
     def classified_frame(self, frame_number, prediction):
         self.prediction_frames.append([frame_number])
@@ -151,8 +137,6 @@
             self.class_best_score = smoothed_prediction
         else:
             self.class_best_score += smoothed_prediction
-=======
->>>>>>> da198faf
 
     def get_priority(self, frame_number):
         skipepd_frames = frame_number - self.last_frame_classified
@@ -320,16 +304,6 @@
             prediction_meta["classify_time"] = round(self.classify_time, 1)
 
         prediction_meta["label"] = self.predicted_tag()
-<<<<<<< HEAD
-        prediction_meta["confidence"] = round(self.max_score, 2)
-        prediction_meta["clarity"] = round(self.clarity, 3)
-        prediction_meta["all_class_confidences"] = {}
-        prediction_meta["prediction_frames"] = np.uint16(self.prediction_frames)
-        prediction_meta["predictions"] = np.uint32(np.round(self.smoothed_predictions))
-        for i, value in enumerate(self.class_best_score):
-            label = self.labels[i]
-            prediction_meta["all_class_confidences"][label] = round(value, 3)
-=======
         prediction_meta["confidence"] = (
             round(self.max_score, 2) if self.max_score else 0
         )
@@ -341,7 +315,6 @@
             for i, value in enumerate(self.class_best_score):
                 label = self.labels[i]
                 prediction_meta["all_class_confidences"][label] = round(value, 3)
->>>>>>> da198faf
         return prediction_meta
 
 
