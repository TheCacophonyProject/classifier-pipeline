import attr
import logging
import numpy as np

# uniform prior stats start with uniform distribution.  This is the safest bet, but means that
# it takes a while to make predictions.  When off the first prediction is used instead causing
# faster, but potentially more unstable predictions.
UNIFORM_PRIOR = False


class Predictions:
    def __init__(self, labels, model):
        self.labels = labels
        self.prediction_per_track = {}
        self.model = model
        self.model_load_time = None

    def get_or_create_prediction(self, track, keep_all=True):
        prediction = self.prediction_per_track.setdefault(
            track.get_id(),
            TrackPrediction(
                track.get_id(),
                track.start_frame,
                self.labels,
                keep_all=keep_all,
            ),
        )
        return prediction

    def clear_predictions(self):
        self.prediction_per_track = {}

    def prediction_for(self, track_id):
        return self.prediction_per_track.get(track_id)

    def guesses_for(self, track_id):
        prediction = self.prediction_per_track.get(track_id)
        if prediction:
            return prediction.guesses()
        return []

    def print_predictions(self, track_id):
        self.prediction_for(track_id).print_prediction()

    def prediction_description(self, track_id):
        return self.prediction_per_track.get(track_id).description()

    @property
    def classify_time(self):
        classify_time = [
            prediction.classify_time
            for prediction in self.prediction_per_track.values()
            if prediction.classify_time is not None
        ]
        return np.sum(classify_time)


class TrackPrediction:
    """
    Class to hold the information about the predicted class of a track.
    Predictions are recorded for every frame, and methods provided for extracting the final predicted class of the
    track.
    """

    def __init__(self, track_id, labels, keep_all=True, start_frame=None):
        try:
            fp_index = labels.index("false-positive")
        except ValueError:
            fp_index = None
        self.track_id = track_id
        self.predictions = []
        self.fp_index = fp_index
        self.smoothed_predictions = []
        self.class_best_score = None
        self.start_frame = start_frame

        self.last_frame_classified = start_frame
        self.num_frames_classified = 0
        self.keep_all = keep_all
        self.labels = labels
        self.classify_time = None

    def classified_clip(
        self,
        predictions,
        smoothed_predictions,
    ):
        self.num_frames_classified = len(predictions)
        self.smoothed_predictions = smoothed_predictions
        self.predictions = predictions
        if self.num_frames_classified > 0:
            self.class_best_score = np.sum(self.smoothed_predictions, axis=0)
            # normalize so it sums to 1
            self.class_best_score = self.class_best_score / np.sum(
                self.class_best_score
            )

    def classified_frame(self, frame_number, prediction):
        self.last_frame_classified = frame_number
        self.num_frames_classified += 1
        smoothed_prediction = prediction ** 2 * mass
        if self.keep_all:
            self.predictions.append(prediction)
            self.smoothed_predictions.append(smoothed_prediction)

        else:
            self.predictions = [prediction]
            self.smoothed_predictions = [smoothed_prediction]

        if self.class_best_score is None:
            self.class_best_score = smoothed_prediction
        else:
            self.class_best_score += smoothed_prediction

    def get_priority(self, frame_number):
        skipepd_frames = frame_number - self.last_frame_classified
        priority = skipepd_frames / 9
        if self.num_frames_classified == 0:
            priority += 2
        logging.debug(
            "priority {} for track# {} num_frames {} last classified {}".format(
                priority,
                self.track_id,
                self.num_frames_classified,
                self.last_frame_classified,
            )
        )
        return priority

    def get_prediction(self):
        return self.description()

    def get_classified_footer(self, frame_number=None):
        if len(self.smoothed_predictions) == 0:
            return "no classification"
        if frame_number is None or frame_number >= len(self.smoothed_predictions):
            score = round(self.max_score * 10)
            label = self.labels[self.best_label_index]
        else:
            score = self.score_at_time(frame_number) * 10
            label = self.labels[self.label_at_time(frame_number)]

        footer = "({:.1f} {})".format(score, label)
        return footer

    def get_result(self):
        if self.smoothed_predictions:
            return TrackResult(
                self.labels[self.best_label_index],
                self.max_score,
            )
        else:
            return None

    def description(self):
        """
        Returns a summary description of this prediction
        :param classes: Name of class for each label.
        :return:
        """
        score = self.max_score
        if score is None:
            return None
        if score > 0.5:
            first_guess = "{} {:.1f} (clarity {:.1f})".format(
                self.labels[self.best_label_index], score * 10, self.clarity * 10
            )
        else:
            first_guess = "[nothing]"

        second_score = self.score(2)

        if second_score > 0.5:
            second_guess = "[second guess - {} {:.1f}]".format(
                self.labels[self.label_index(2)], second_score * 10
            )
        else:
            second_guess = ""

        return (first_guess + " " + second_guess).strip()

    @property
    def num_frames(self):
        return self.num_frames_classified

    def predicted_tag(self):
        index = self.best_label_index
        if index is None:
            return None
        return self.labels[index]

    def class_confidences(self):
        confidences = {}
        if self.class_best_score is None:
            return confidences
        for i, value in enumerate(self.class_best_score):
            confidences[self.labels[i]] = round(float(value), 3)
        return confidences

    @property
    def best_label_index(self):
        if self.class_best_score is None:
            return None
        return np.argmax(self.class_best_score)

    @property
    def max_score(self):
        if self.class_best_score is None:
            return None

        return float(np.amax(self.class_best_score))

    def clarity_at(self, frame):
        pred = self.predictions[frame]
        best = np.argsort(pred)
        return pred[best[-1]] - pred[best[-2]]

    @property
    def clarity(self):
        """The distance between our highest scoring class and second highest scoring class."""
        if self.class_best_score is None or len(self.class_best_score) < 2:
            return None
        return self.max_score - self.score(2)

    def label_index(self, n=None):
        """index of label of nth best guess."""

        if n is None:
            return self.best_label_index
        if self.class_best_score is None:
            return None
        return int(np.argsort(self.class_best_score)[-n])

    def score(self, n=None):
        """class prediction of nth best guess."""
        if n is None:
            return self.max_score
        if self.class_best_score is None:
            return None
        return float(sorted(self.class_best_score)[-n])

    def label_at_time(self, frame_number, n=1):
        """class label of nth best guess at a point in time."""
        if n is None:
            return None
        frames_per_prediction = len(self.smoothed_predictions) / self.num_frames
        prediction_index = int(frame_number / frames_per_prediction) + 1
        average = np.mean(self.smoothed_predictions[:prediction_index], axis=0)
        return int(np.argsort(average)[-n])

    def score_at_time(self, frame_number, n=-1):
        """class prediction of nth best at a point in time."""
        if n is None:
            return None

        frames_per_prediction = len(self.smoothed_predictions) / self.num_frames
        prediction_index = int(frame_number / frames_per_prediction) + 1
        average = np.mean(self.smoothed_predictions[:prediction_index], axis=0)
        average = average / np.sum(average)
        return float(sorted(average)[-n])

    def print_prediction(self):
        logging.info(
            "Track {} prediction {}".format(self.track_id, self.get_classified_footer())
        )

    def guesses(self):
        guesses = [
            "{} ({:.1f})".format(self.labels[self.label_index(i)], self.score(i) * 10)
            for i in range(1, min(len(self.labels), 4))
            if self.score(i) and self.score(i) > 0.5
        ]
        return guesses

    def get_metadata(self):
        prediction_meta = {}
        if self.classify_time is not None:
            prediction_meta["classify_time"] = round(self.classify_time, 1)

        prediction_meta["label"] = self.predicted_tag()
<<<<<<< HEAD
        prediction_meta["confidence"] = round(self.max_score, 2)
        prediction_meta["clarity"] = round(self.clarity, 3)
        prediction_meta["all_class_confidences"] = {}

        prediction_meta["predictions"] = np.uint32(np.round(self.smoothed_predictions))
        for i, value in enumerate(self.class_best_score):
            label = self.labels[i]
            prediction_meta["all_class_confidences"][label] = round(value, 3)
=======
        prediction_meta["confidence"] = (
            round(self.max_score, 2) if self.max_score else 0
        )
        prediction_meta["clarity"] = round(self.clarity, 3) if self.clarity else 0
        prediction_meta["all_class_confidences"] = {}

        prediction_meta["predictions"] = np.uint32(np.round(self.smoothed_predictions))
        if self.class_best_score is not None:
            for i, value in enumerate(self.class_best_score):
                label = self.labels[i]
                prediction_meta["all_class_confidences"][label] = round(value, 3)
>>>>>>> da198faf
        return prediction_meta


@attr.s(slots=True)
class TrackResult:
    what = attr.ib()
    confidence = attr.ib()<|MERGE_RESOLUTION|>--- conflicted
+++ resolved
@@ -278,16 +278,6 @@
             prediction_meta["classify_time"] = round(self.classify_time, 1)
 
         prediction_meta["label"] = self.predicted_tag()
-<<<<<<< HEAD
-        prediction_meta["confidence"] = round(self.max_score, 2)
-        prediction_meta["clarity"] = round(self.clarity, 3)
-        prediction_meta["all_class_confidences"] = {}
-
-        prediction_meta["predictions"] = np.uint32(np.round(self.smoothed_predictions))
-        for i, value in enumerate(self.class_best_score):
-            label = self.labels[i]
-            prediction_meta["all_class_confidences"][label] = round(value, 3)
-=======
         prediction_meta["confidence"] = (
             round(self.max_score, 2) if self.max_score else 0
         )
@@ -299,7 +289,6 @@
             for i, value in enumerate(self.class_best_score):
                 label = self.labels[i]
                 prediction_meta["all_class_confidences"][label] = round(value, 3)
->>>>>>> da198faf
         return prediction_meta
 
 
