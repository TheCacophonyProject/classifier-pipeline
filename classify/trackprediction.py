import attr
import logging
import numpy as np

# uniform prior stats start with uniform distribution.  This is the safest bet, but means that
# it takes a while to make predictions.  When off the first prediction is used instead causing
# faster, but potentially more unstable predictions.
UNIFORM_PRIOR = False


class Predictions:
    def __init__(self, labels, model):
        self.labels = labels
        self.prediction_per_track = {}
        self.model = model
        self.model_load_time = None

    def get_or_create_prediction(self, track, keep_all=True):
        prediction = self.prediction_per_track.setdefault(
            track.get_id(),
            TrackPrediction(
                track.get_id(),
                self.labels,
                keep_all=keep_all,
                start_frame=track.start_frame,
            ),
        )
        return prediction

    def clear_predictions(self):
        self.prediction_per_track = {}

    def prediction_for(self, track_id):
        return self.prediction_per_track.get(track_id)

    def guesses_for(self, track_id):
        prediction = self.prediction_per_track.get(track_id)
        if prediction:
            return prediction.guesses()
        return []

    def print_predictions(self, track_id):
        self.prediction_for(track_id).print_prediction()

    def prediction_description(self, track_id):
        return self.prediction_per_track.get(track_id).description()

    @property
    def classify_time(self):
        classify_time = [
            prediction.classify_time
            for prediction in self.prediction_per_track.values()
            if prediction.classify_time is not None
        ]
        return np.sum(classify_time)


class TrackPrediction:
    """
    Class to hold the information about the predicted class of a track.
    Predictions are recorded for every frame, and methods provided for extracting the final predicted class of the
    track.
    """

    def __init__(self, track_id, labels, keep_all=True, start_frame=None):
        try:
            fp_index = labels.index("false-positive")
        except ValueError:
            fp_index = None
        self.track_id = track_id
        self.predictions = []
        self.prediction_frames = []
        self.fp_index = fp_index
        self.smoothed_predictions = []
        self.class_best_score = None
        self.start_frame = start_frame

        self.last_frame_classified = None
        self.num_frames_classified = 0
        self.keep_all = keep_all
        self.labels = labels
        self.classify_time = None
        self.tracking = False

    def classified_clip(
        self,
        predictions,
        smoothed_predictions,
        prediction_frames,
    ):
        self.num_frames_classified = len(predictions)
        self.smoothed_predictions = smoothed_predictions
        self.predictions = predictions
        self.prediction_frames = prediction_frames
        if self.num_frames_classified > 0:
            self.class_best_score = np.sum(self.smoothed_predictions, axis=0)
            # normalize so it sums to 1
            self.class_best_score = self.class_best_score / np.sum(
                self.class_best_score
            )

    def normalize_score(self):
        # normalize so it sums to 1
        if self.class_best_score is not None:
            self.class_best_score = self.class_best_score / np.sum(
                self.class_best_score
            )

    def classified_frames(self, frame_numbers, prediction, mass):
        self.num_frames_classified += len(frame_numbers)
        smoothed_prediction = prediction**2 * mass
        if self.keep_all:
            self.prediction_frames.append(frame_numbers)
            self.predictions.append(prediction)
            self.smoothed_predictions.append(smoothed_prediction)

        else:
            self.prediction_frames = [frame_numbers]
            self.predictions = [prediction]
            self.smoothed_predictions = [smoothed_prediction]
        if self.class_best_score is None:
            self.class_best_score = smoothed_prediction.copy()
        else:
            self.class_best_score += smoothed_prediction

    def classified_frame(self, frame_number, prediction, mass):
        self.prediction_frames.append([frame_number])
        self.last_frame_classified = frame_number
        self.num_frames_classified += 1
<<<<<<< HEAD
        smoothed_prediction = prediction * mass
=======
        smoothed_prediction = prediction**2 * mass
>>>>>>> 7eed304a
        if self.keep_all:
            self.predictions.append(prediction)
            self.smoothed_predictions.append(smoothed_prediction)

        else:
            self.predictions = [prediction]
            self.smoothed_predictions = [smoothed_prediction]

        if self.class_best_score is None:
            self.class_best_score = smoothed_prediction
        else:
            self.class_best_score += smoothed_prediction

    def get_priority(self, frame_number):
        if self.tracking:
            return 100
        if self.last_frame_classified:
            skipepd_frames = frame_number - self.last_frame_classified
        else:
            skipepd_frames = frame_number - self.start_frame

        priority = skipepd_frames / 9
        if self.num_frames_classified == 0:
            priority += 2
        if self.fp_index and self.best_label_index == self.fp_index:
            # dont bother with fps unless nothing else to do
            priority -= 100
        logging.debug(
            "priority {} for track# {} num_frames {} last classified {} skipped {}".format(
                priority,
                self.track_id,
                self.num_frames_classified,
                self.last_frame_classified,
                skipepd_frames,
            )
        )
        return priority

    def get_prediction(self):
        return self.description()

    def get_classified_footer(self, frame_number=None):
        if len(self.smoothed_predictions) == 0:
            return "no classification"
        score = self.score_at_time(frame_number) * 10
        label = self.labels[self.label_at_time(frame_number)]

        score_2 = self.score_at_time(frame_number, n=2) * 10
        label_2 = self.labels[self.label_at_time(frame_number, n=2)]
        footer = "({:.1f} {}) second guess ({:.1f} {})".format(
            score, label, score_2, label_2
        )
        return footer

    def get_result(self):
        if self.smoothed_predictions:
            return TrackResult(
                self.labels[self.best_label_index],
                self.max_score,
            )
        else:
            return None

    def description(self):
        """
        Returns a summary description of this prediction
        :param classes: Name of class for each label.
        :return:
        """
        score = self.max_score
        if score is None:
            return None
        if score > 0.5:
            first_guess = "{} {:.1f} (clarity {:.1f})".format(
                self.labels[self.best_label_index], score * 10, self.clarity * 10
            )
        else:
            first_guess = "[nothing]"

        second_score = self.score(2)

        if second_score > 0.5:
            second_guess = "[second guess - {} {:.1f}]".format(
                self.labels[self.label_index(2)], second_score * 10
            )
        else:
            second_guess = ""

        return (first_guess + " " + second_guess).strip()

    @property
    def num_frames(self):
        return self.num_frames_classified

    def predicted_tag(self):
        index = self.best_label_index
        if index is None:
            return None
        return self.labels[index]

    def class_confidences(self):
        confidences = {}
        if self.class_best_score is None:
            return confidences
        for i, value in enumerate(self.class_best_score):
            confidences[self.labels[i]] = round(float(value), 3)
        return confidences

    @property
    def best_label_index(self):
        if self.class_best_score is None:
            return None
        return np.argmax(self.class_best_score)

    @property
    def max_score(self):
        if self.class_best_score is None:
            return None

        return float(np.amax(self.class_best_score))

    def clarity_at(self, frame):
        pred = self.predictions[frame]
        best = np.argsort(pred)
        return pred[best[-1]] - pred[best[-2]]

    @property
    def clarity(self):
        """The distance between our highest scoring class and second highest scoring class."""
        if self.class_best_score is None or len(self.class_best_score) < 2:
            return None
        return self.max_score - self.score(2)

    def label_index(self, n=None):
        """index of label of nth best guess."""

        if n is None:
            return self.best_label_index
        if self.class_best_score is None:
            return None
        return int(np.argsort(self.class_best_score)[-n])

    def score(self, n=None):
        """class prediction of nth best guess."""
        if n is None:
            return self.max_score
        if self.class_best_score is None:
            return None
        return float(sorted(self.class_best_score)[-n])

    def label_at_time(self, frame_number, n=1):
        """class label of nth best guess at a point in time."""
        if n is None:
            return None
        frames_per_prediction = len(self.smoothed_predictions) / self.num_frames
        prediction_index = int(frame_number / frames_per_prediction) + 1
        average = np.mean(self.smoothed_predictions[:prediction_index], axis=0)
        return int(np.argsort(average)[-n])

<<<<<<< HEAD
    def score_at_time(self, frame_number, n=1):
        """class prediction of nth best at a point in time."""
        if n is None:
            return None

        frames_per_prediction = len(self.smoothed_predictions) / self.num_frames
        prediction_index = int(frame_number / frames_per_prediction) + 1
        # rolling mean up to this frame
        average = np.mean(self.smoothed_predictions[:prediction_index], axis=0)
        average = average / np.sum(average)
        return float(sorted(average)[-n])
=======
    def label_at_time(self, frame_number, n=1):
        """class prediction of nth best at a point in time."""
        if n is None:
            return None
        predictions = []
        class_best_score = None
        for i, frames in enumerate(self.prediction_frames):
            a_min = np.amin(frames)
            a_max = np.amax(frames)

            if a_min <= frame_number:
                predictions.append(self.smoothed_predictions[i])
        class_best_score = np.sum(predictions, axis=0)
        if len(predictions) == 0:
            return 0
        class_best_score = class_best_score / np.sum(class_best_score)
        return int(np.argsort(class_best_score)[-n])

    def score_at_time(self, frame_number, n=1):
        """class prediction of nth best at a point in time."""
        if n is None:
            return None
        predictions = []
        class_best_score = None
        for i, frames in enumerate(self.prediction_frames):
            a_min = np.amin(frames)
            a_max = np.amax(frames)

            if a_min <= frame_number:
                predictions.append(self.smoothed_predictions[i])
        class_best_score = np.sum(predictions, axis=0)
        if len(predictions) == 0:
            return 0

        class_best_score = class_best_score / np.sum(class_best_score)
        return float(sorted(class_best_score)[-n])
>>>>>>> 7eed304a

    def print_prediction(self):
        logging.info(
            "Track {} prediction {}".format(self.track_id, self.get_classified_footer())
        )

    def guesses(self):
        guesses = [
            "{} ({:.1f})".format(self.labels[self.label_index(i)], self.score(i) * 10)
            for i in range(1, min(len(self.labels), 4))
            if self.score(i) and self.score(i) > 0.5
        ]
        return guesses

    def get_metadata(self):
        prediction_meta = {}
        if self.classify_time is not None:
            prediction_meta["classify_time"] = round(self.classify_time, 1)

        prediction_meta["label"] = self.predicted_tag()
        # GP makes api pick up the label this will change when logic is moved to API
        prediction_meta["confident_tag"] = self.predicted_tag()

        prediction_meta["confidence"] = (
            round(self.max_score, 2) if self.max_score else 0
        )
        prediction_meta["clarity"] = round(self.clarity, 3) if self.clarity else 0
        prediction_meta["all_class_confidences"] = {}
        if self.prediction_frames is not None:
            prediction_meta["prediction_frames"] = self.prediction_frames

        prediction_meta["predictions"] = np.uint32(np.round(self.smoothed_predictions))
        if self.class_best_score is not None:
            for i, value in enumerate(self.class_best_score):
                label = self.labels[i]
                prediction_meta["all_class_confidences"][label] = round(value, 3)
        return prediction_meta


@attr.s(slots=True)
class TrackResult:
    what = attr.ib()
    confidence = attr.ib()<|MERGE_RESOLUTION|>--- conflicted
+++ resolved
@@ -108,7 +108,7 @@
 
     def classified_frames(self, frame_numbers, prediction, mass):
         self.num_frames_classified += len(frame_numbers)
-        smoothed_prediction = prediction**2 * mass
+        smoothed_prediction = prediction ** 2 * mass
         if self.keep_all:
             self.prediction_frames.append(frame_numbers)
             self.predictions.append(prediction)
@@ -127,11 +127,7 @@
         self.prediction_frames.append([frame_number])
         self.last_frame_classified = frame_number
         self.num_frames_classified += 1
-<<<<<<< HEAD
         smoothed_prediction = prediction * mass
-=======
-        smoothed_prediction = prediction**2 * mass
->>>>>>> 7eed304a
         if self.keep_all:
             self.predictions.append(prediction)
             self.smoothed_predictions.append(smoothed_prediction)
@@ -291,19 +287,6 @@
         average = np.mean(self.smoothed_predictions[:prediction_index], axis=0)
         return int(np.argsort(average)[-n])
 
-<<<<<<< HEAD
-    def score_at_time(self, frame_number, n=1):
-        """class prediction of nth best at a point in time."""
-        if n is None:
-            return None
-
-        frames_per_prediction = len(self.smoothed_predictions) / self.num_frames
-        prediction_index = int(frame_number / frames_per_prediction) + 1
-        # rolling mean up to this frame
-        average = np.mean(self.smoothed_predictions[:prediction_index], axis=0)
-        average = average / np.sum(average)
-        return float(sorted(average)[-n])
-=======
     def label_at_time(self, frame_number, n=1):
         """class prediction of nth best at a point in time."""
         if n is None:
@@ -340,7 +323,6 @@
 
         class_best_score = class_best_score / np.sum(class_best_score)
         return float(sorted(class_best_score)[-n])
->>>>>>> 7eed304a
 
     def print_prediction(self):
         logging.info(
