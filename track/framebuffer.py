--- conflicted
+++ resolved
@@ -23,23 +23,36 @@
 import h5py
 import numpy as np
 from ml_tools.framecache import FrameCache
+from ml_tools.dataset import TrackChannels
+from ml_tools.tools import get_optical_flow_function
 
 
 class Frame:
-    def __init__(self, thermal, filtered, mask, frame_number):
+    def __init__(self, thermal, filtered, mask, frame_number, flow=None):
         self.thermal = thermal
         self.filtered = filtered
         self.frame_number = frame_number
         self.mask = mask
-        self.flow = None
+        self.flow = flow
         self.clipped_temp = None
+
+    def as_array(self, split_flow=True):
+        if split_flow:
+            return [
+                self.thermal,
+                self.filtered,
+                self.flow[:, :, 0],
+                self.flow[:, :, 1],
+                self.mask,
+            ]
+
+        return [self.thermal, self.filtered, self.flow, self.mask]
 
     def generate_optical_flow(self, opt_flow, prev_frame, flow_threshold=40):
         """
         Generate optical flow from thermal frames
         :param opt_flow: An optical flow algorithm
         """
-
         height, width = self.thermal.shape
         flow = np.zeros([height, width, 2], dtype=np.float32)
 
@@ -59,19 +72,40 @@
         self.clipped_temp = current
         self.flow = flow
 
+    # def get_frame_channels(self, region):
+    #     """
+    #     Gets frame channels for track at given frame number.  If frame number outside of track's lifespan an exception
+    #     is thrown.  Requires the frame_buffer to be filled.
+    #     :param track: the track to get frames for.
+    #     :param frame_number: the frame number where 0 is the first frame of the track.
+    #     :return: numpy array of size [channels, height, width] where channels are thermal, filtered, u, v, mask
+    #     """
+
+    #     thermal = region.subimage(self.thermal)
+    #     filtered = region.subimage(self.filtered)
+    #     flow = region.subimage(self.flow)
+    #     mask = region.subimage(self.mask)
+
+    #     # make sure only our pixels are included in the mask.
+    #     mask[mask != region.id] = 0
+    #     mask[mask > 0] = 1
+
+    #     # stack together into a numpy array.
+    #     # by using int16 we loose a little precision on the filtered frames, but not much (only 1 bit)
+    #     frame = np.int16(
+    #         np.stack((thermal, filtered, flow[:, :, 0], flow[:, :, 1], mask), axis=0)
+    #     )
+
+    #     return frame
+
 
 class FrameBuffer:
     """ Stores entire clip in memory, required for some operations such as track exporting. """
 
-<<<<<<< HEAD
-    def __init__(self):
-        # all arrays should be np.float32
-=======
     def __init__(self, cptv_name, opt_flow, cache_to_disk):
         self.cache = FrameCache(cptv_name) if cache_to_disk else None
         self.opt_flow = opt_flow
         self.frames = None
->>>>>>> 28a361a1
         self.thermal = None
         self.filtered = None
         self.delta = None
@@ -81,70 +115,27 @@
         self.prev_frame = None
         self.reset()
 
+    def set_optical_flow(self, high_quality=False):
+        self.opt_flow = get_optical_flow_function(high_quality)
+
     def add_frame(self, thermal, filtered, mask):
-        if self.cache:
-            frame = Frame(thermal, filtered, mask, self.frame_number)
+        frame = Frame(thermal, filtered, mask, self.frame_number)
+        if self.opt_flow:
             frame.generate_optical_flow(self.opt_flow, self.prev_frame)
+        self.prev_frame = frame
+        self.frame_number += 1
+
+        if self.cache:
             self.cache.add_frame(frame)
-            self.prev_frame = frame
-            self.frame_number += 1
         else:
             self.filtered.append(filtered)
             self.mask.append(mask)
+            if self.opt_flow:
+                self.flow.append(np.clip(frame.flow * 256, -16000, 16000))
 
     @property
     def has_flow(self):
         return self.cache or self.flow
-
-    def get_previous_filtered(self, region=None, frame_number=None):
-        if frame_number:
-            previous = frame_number - 1
-            if previous < 0:
-                return None
-        else:
-            previous = -2
-
-        if region:
-            return region.subimage(self.filtered[previous])
-        else:
-            return self.filtered[previous]
-
-    def get_frame_channels(self, region, frame_number):
-        """
-        Gets frame channels for track at given frame number.  If frame number outside of track's lifespan an exception
-        is thrown.  Requires the frame_buffer to be filled.
-        :param track: the track to get frames for.
-        :param frame_number: the frame number where 0 is the first frame of the track.
-        :return: numpy array of size [channels, height, width] where channels are thermal, filtered, u, v, mask
-        """
-
-        if frame_number < 0 or frame_number >= len(self.thermal):
-            raise ValueError(
-                "Frame {} is out of bounds for track with {} frames".format(
-                    frame_number, len(self.thermal)
-                )
-            )
-
-        thermal = region.subimage(self.thermal[frame_number])
-        filtered = region.subimage(self.filtered[frame_number])
-        flow = region.subimage(self.flow[frame_number])
-        mask = region.subimage(self.mask[frame_number])
-
-        # make sure only our pixels are included in the mask.
-        mask[mask != region.id] = 0
-        mask[mask > 0] = 1
-
-        # stack together into a numpy array.
-        # by using int16 we loose a little precision on the filtered frames, but not much (only 1 bit)
-        frame = np.int16(
-            np.stack((thermal, filtered, flow[:, :, 0], flow[:, :, 1], mask), axis=0)
-        )
-
-        return frame
-
-    def add_frame(self, filtered, mask):
-        self.filtered.append(filtered)
-        self.mask.append(mask)
 
     def generate_optical_flow(self, opt_flow, flow_threshold=40):
         """
@@ -177,7 +168,9 @@
             self.flow.append(scaled_flow)
 
     def get_frame(self, frame_number):
-        if self.cache:
+        if self.prev_frame.frame_number == frame_number:
+            return self.prev_frame.as_array()
+        elif self.cache:
             return self.cache.get_frame(frame_number)
 
         thermal = self.thermal[frame_number]
@@ -193,6 +186,25 @@
     def remove_cache(self):
         if self.cache:
             self.cache.delete()
+
+    def get_previous_frame(self):
+        return self.prev_frame
+       
+
+    def get_previous_filtered(self, region=None):
+
+        if self.cache:
+            prev = self.prev_frame.filtered
+        else:
+            if len(self.filtered) > 1:
+                prev = self.filtered[-2]
+            else:
+                return None
+
+        if region:
+            return region.subimage(prev)
+        else:
+            return prev
 
     def reset(self):
         """
