--- conflicted
+++ resolved
@@ -72,33 +72,6 @@
         self.clipped_temp = current
         self.flow = flow
 
-    # def get_frame_channels(self, region):
-    #     """
-    #     Gets frame channels for track at given frame number.  If frame number outside of track's lifespan an exception
-    #     is thrown.  Requires the frame_buffer to be filled.
-    #     :param track: the track to get frames for.
-    #     :param frame_number: the frame number where 0 is the first frame of the track.
-    #     :return: numpy array of size [channels, height, width] where channels are thermal, filtered, u, v, mask
-    #     """
-
-    #     thermal = region.subimage(self.thermal)
-    #     filtered = region.subimage(self.filtered)
-    #     flow = region.subimage(self.flow)
-    #     mask = region.subimage(self.mask)
-
-    #     # make sure only our pixels are included in the mask.
-    #     mask[mask != region.id] = 0
-    #     mask[mask > 0] = 1
-
-    #     # stack together into a numpy array.
-    #     # by using int16 we loose a little precision on the filtered frames, but not much (only 1 bit)
-    #     frame = np.int16(
-    #         np.stack((thermal, filtered, flow[:, :, 0], flow[:, :, 1], mask), axis=0)
-    #     )
-
-    #     return frame
-
-
 class FrameBuffer:
     """ Stores entire clip in memory, required for some operations such as track exporting. """
 
@@ -142,16 +115,11 @@
         Generate optical flow from thermal frames
         :param opt_flow: An optical flow algorithm
         """
-<<<<<<< HEAD
         if self.opt_flow is None:
             self.set_optical_flow(high_quality)
         self.flow = []
 
         height, width = self.thermal[0].shape
-=======
-        self.flow = []
-        height, width = self.filtered[0].shape
->>>>>>> e4f17173
         flow = np.zeros([height, width, 2], dtype=np.float32)
         # for some reason openCV spins up lots of threads for this which really slows things down, so we
         # cap the threads to 2
@@ -164,7 +132,7 @@
             next = np.uint8(np.clip(frame - threshold, 0, 255))
 
             if current is not None:
-                flow = opt_flow.calc(current, next, flow)
+                flow = self.opt_flow.calc(current, next, flow)
 
             current = next
 
