"""
classifier-pipeline - this is a server side component that manipulates cptv
files and to create a classification model of animals present
Copyright (C) 2018, The Cacophony Project

This program is free software: you can redistribute it and/or modify
it under the terms of the GNU General Public License as published by
the Free Software Foundation, either version 3 of the License, or
(at your option) any later version.

This program is distributed in the hope that it will be useful,
but WITHOUT ANY WARRANTY; without even the implied warranty of
MERCHANTABILITY or FITNESS FOR A PARTICULAR PURPOSE.  See the
GNU General Public License for more details.

You should have received a copy of the GNU General Public License
along with this program. If not, see <http://www.gnu.org/licenses/>.
"""

from ml_tools.framecache import FrameCache
from ml_tools.frame import Frame
from ml_tools.tools import get_optical_flow_function

import time
import logging


class FrameBuffer:
    """Stores entire clip in memory, required for some operations such as track exporting."""

    def __init__(
        self,
        cptv_name,
        high_quality_flow,
        cache_to_disk,
        calc_flow,
        keep_frames,
        max_frames=None,
    ):
        self.cache = FrameCache(cptv_name) if cache_to_disk else None
        self.opt_flow = None
        self.high_quality_flow = high_quality_flow
        self.frames = None
        self.prev_frame = None
        self.calc_flow = calc_flow
        self.max_frames = max_frames
        self.keep_frames = True if max_frames and max_frames > 0 else keep_frames
        self.current_frame_i = 0
        self.current_frame = None
        if calc_flow:
            self.set_optical_flow()
        self.reset()

    def set_optical_flow(self):
        if self.opt_flow is None:
            self.opt_flow = get_optical_flow_function(self.high_quality_flow)

    def add_frame(self, thermal, filtered, mask, frame_number, ffc_affected=False):
        self.prev_frame = self.current_frame
        frame = Frame(thermal, filtered, mask, frame_number, ffc_affected=ffc_affected)
        self.current_frame = frame

        if self.opt_flow:
            frame.generate_optical_flow(self.opt_flow, self.prev_frame)
        if self.keep_frames:
            if self.cache:
                self.cache.add_frame(frame)
            else:
                if self.max_frames and len(self.frames) == self.max_frames:
                    del self.frames[0]
                self.frames.append(frame)
        return frame

    @property
    def has_flow(self):
        return self.cache or self.opt_flow

    def get_frame(self, frame_number):
        if self.prev_frame and self.prev_frame.frame_number == frame_number:
            return self.prev_frame
        elif self.current_frame and self.current_frame.frame_number == frame_number:
            return self.current_frame
        elif self.cache:
            return self.cache.get_frame(frame_number)
        if len(self.frames) > frame_number:
            return self.frames[frame_number]
        return None

    def close_cache(self):
        if self.cache:
            self.cache.close()

    def remove_cache(self):
        if self.cache:
            self.cache.delete()

    def get_frame_ago(self, n=1):
        if n == 0:
            return self.current_frame
        elif n == 1:
            return self.get_last_frame()
<<<<<<< HEAD
        if len(self.frames) >= n:
=======
        if len(self.frames) > n:
>>>>>>> a68fd68c
            return self.frames[-(n + 1)]
        return None

    def get_last_frame(self):
        if self.prev_frame:
            return self.prev_frame
        elif len(self.frames) > 0:
            return self.frames[-1]
        return None

    def get_last_x(self, x=25):
        if self.cache and self.prev_frame:
            return self.prev_frame
        elif len(self.frames) > 0:
            return self.frames[-x:]
        return None

    def get_last_filtered(self, region=None):
        if self.cache:
            if not self.prev_frame:
                return None
            prev = self.prev_frame.filtered
        else:
            if len(self.frames) > 0:
                prev = self.frames[-1].filtered
            else:
                return None

        if region:
            return region.subimage(prev)
        else:
            return prev

    def reset(self):
        """
        Empties buffer
        """
        self.frames = []

    def __len__(self):
        return len(self.frames)

    def __iter__(self):
        if self.cache:
            self.cache.open(mode="r")
        return self

    def __next__(self):
        frame = self.get_frame(self.current_frame_i)
        if frame is None:
            raise StopIteration

        self.current_frame_i += 1
        return frame<|MERGE_RESOLUTION|>--- conflicted
+++ resolved
@@ -99,11 +99,7 @@
             return self.current_frame
         elif n == 1:
             return self.get_last_frame()
-<<<<<<< HEAD
-        if len(self.frames) >= n:
-=======
         if len(self.frames) > n:
->>>>>>> a68fd68c
             return self.frames[-(n + 1)]
         return None
 
