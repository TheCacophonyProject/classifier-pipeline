"""
classifier-pipeline - this is a server side component that manipulates cptv
files and to create a classification model of animals present
Copyright (C) 2018, The Cacophony Project

This program is free software: you can redistribute it and/or modify
it under the terms of the GNU General Public License as published by
the Free Software Foundation, either version 3 of the License, or
(at your option) any later version.

This program is distributed in the hope that it will be useful,
but WITHOUT ANY WARRANTY; without even the implied warranty of
MERCHANTABILITY or FITNESS FOR A PARTICULAR PURPOSE.  See the
GNU General Public License for more details.

You should have received a copy of the GNU General Public License
along with this program. If not, see <http://www.gnu.org/licenses/>.
"""
import logging
import math
import numpy as np
from collections import namedtuple

from ml_tools.tools import Rectangle
from track.region import Region
from kalman.kalman import Kalman
from ml_tools.tools import eucl_distance
from ml_tools.datasetstructures import get_segments, SegmentHeader, SegmentType
import cv2
import logging
from track.tracker import Tracker


class RegionTracker(Tracker):
    # number of frames required before using kalman estimation
    MIN_KALMAN_FRAMES = 18

    # THERMAL VALUES
    # GP Need to put in config per camera type
    # MAX_DISTANCE = 2000
    #
    # TRACKER_VERSION = 1
    # BASE_DISTANCE_CHANGE = 450
    # # minimum region mass change
    # MIN_MASS_CHANGE = 20
    # # enforce mass growth after X seconds
    # RESTRICT_MASS_AFTER = 1.5
    # # amount region mass can change
    # MASS_CHANGE_PERCENT = 0.55

    # IR VALUES
    BASE_DISTANCE_CHANGE = 11250

    # minimum region mass change
    MIN_MASS_CHANGE = 20 * 4
    # enforce mass growth after X seconds
    RESTRICT_MASS_AFTER = 1.5
    # amount region mass can change
    MASS_CHANGE_PERCENT = 0.55

    # MAX_DISTANCE = 2000
    MAX_DISTANCE = 30752
    BASE_VELOCITY = 8
    VELOCITY_MULTIPLIER = 10

    def __init__(self, id, tracking_config, crop_rectangle=None):
        self.track_id = id
        self.kalman_tracker = Kalman()
        self._frames_since_target_seen = 0
        self.frames = 0
        self._blank_frames = 0
        self._last_bound = None
        self.crop_rectangle = crop_rectangle
        self._tracking = False
        self.type = tracking_config.type
        self.min_mass_change = tracking_config.params.get(
            "min_mass_change", RegionTracker.MIN_MASS_CHANGE
        )
        self.max_distance = tracking_config.params.get(
            "max_distance", RegionTracker.MAX_DISTANCE
        )
        self.base_distance_change = tracking_config.params.get(
            "base_distance_change", RegionTracker.BASE_DISTANCE_CHANGE
        )
        self.restrict_mass_after = tracking_config.params.get(
            "restrict_mass_after", RegionTracker.RESTRICT_MASS_AFTER
        )
        self.mass_change_percent = tracking_config.params.get(
            "mass_change_percent", RegionTracker.MASS_CHANGE_PERCENT
        )
        self.velocity_multiplier = tracking_config.params.get(
            "velocity_multiplier", RegionTracker.VELOCITY_MULTIPLIER
        )
        self.base_velocity = tracking_config.params.get(
            "base_velocity", RegionTracker.BASE_VELOCITY
        )
        self.max_blanks = tracking_config.params.get("max_blanks", 18)

    @property
    def tracking(self):
        return self._tracking

    @property
    def last_bound(self):
        return self._last_bound

    def get_size_change(self, current_area, region: Region):
        """
        Gets a value representing the difference in regions sizes
        """

        # ratio of 1.0 = 20 points, ratio of 2.0 = 10 points, ratio of 3.0 = 0 points.
        # area is padded with 50 pixels so small regions don't change too much
        size_difference = abs(region.area - current_area) / (current_area + 50)

        return size_difference

    def match(self, regions, track):
        scores = []
        avg_mass = track.average_mass()
        max_distances = self.get_max_distance_change(track)
        for region in regions:
            size_change = self.get_size_change(track.average_area(), region)
            distances = self.last_bound.average_distance(region)

            max_size_change = get_max_size_change(track, region)
            max_mass_change = self.get_max_mass_change_percent(track, avg_mass)

            logging.debug(
                "Track %s %s has max size change %s, distances %s to region %s size change %s max distance %s",
                track,
                track.last_bound,
                max_size_change,
                distances,
                region,
                size_change,
                max_distances,
            )
            # only for thermal
            if type == "thermal":
                # GP should figure out good values for the 3 distances rather than the mean
                distances = [np.mean(distances)]
                max_distances = max_distances[:1]
            else:
                distances = [(distances[0] + distances[2]) / 2]
                max_distances = max_distances[:1]

            if max_mass_change and abs(avg_mass - region.mass) > max_mass_change:
                logging.info(
                    "track {} region mass {} deviates too much from {}".format(
                        track.get_id(),
                        region.mass,
                        avg_mass,
                    )
                )
                continue
            skip = False
            for distance, max_distance in zip(distances, max_distances):
                if max_distance is None:
                    continue
                if distance > max_distance:

                    logging.info(
                        "track {} distance score {} bigger than max distance {}".format(
                            track.get_id(), distance, max_distance
                        )
                    )
                    skip = True
                    break
                    # continue
            if skip:
                continue

            if size_change > max_size_change:
                logging.info(
                    "track {} size_change {} bigger than max size_change {}".format(
                        track.get_id(), size_change, max_size_change
                    )
                )
                continue
            # only for thermal
            if type == "ir":
                distance_score = np.mean(distances)
            else:
                # GP should figure out good values for the 3 distances rather than the mean
                distance_score = distances[0]

            scores.append((distance_score, track, region))
        return scores

    def add_region(self, region):
        self.frames += 1
        if region.blank:
            self._blank_frames += 1
            self._frames_since_target_seen += 1
            stop_tracking = min(
                2 * (self.frames - self.blank_frames),
                self.max_blanks,
            )
            self._tracking = self._frames_since_target_seen < stop_tracking

        else:
            self._tracking = True
            self.kalman_tracker.correct(region)
            self._frames_since_target_seen = 0

        prediction = self.kalman_tracker.predict()
        self.predicted_mid = (prediction[0][0], prediction[1][0])
        self._last_bound = region

    @property
    def blank_frames(self):
        return self._blank_frames

    @property
    def frames_since_target_seen(self):
        return self._frames_since_target_seen

    @property
    def nonblank_frames(self):
        return self.frames - self._blank_frames

    def predicted_velocity(self):
        if (
            self.last_bound is None
            or self.nonblank_frames <= RegionTracker.MIN_KALMAN_FRAMES
        ):
            return (0, 0)
<<<<<<< HEAD
        pred_vel_x = self.predicted_mid[0] - self.last_bound.centroid[0]
        pred_vel_y = self.predicted_mid[1] - self.last_bound.centroid[1]
=======
        pred_vel_x = self.predicted_mid[0] - self.last_bound.mid_x
        pred_vel_y = self.predicted_mid[1] - self.last_bound.mid_y
>>>>>>> b1b21f7c

        return (pred_vel_x, pred_vel_y)

    def add_blank_frame(self):
        if self.frames > RegionTracker.MIN_KALMAN_FRAMES:
            region = Region(
                int(self.predicted_mid[0] - self.last_bound.width / 2.0),
                int(self.predicted_mid[1] - self.last_bound.height / 2.0),
                self.last_bound.width,
                self.last_bound.height,
<<<<<<< HEAD
                centroid=[self.predicted_mid[0], self.predicted_mid[1]],
=======
>>>>>>> b1b21f7c
            )
            if self.crop_rectangle:
                region.crop(self.crop_rectangle)
        else:
            region = self.last_bound.copy()
        region.blank = True
        region.mass = 0
        region.pixel_variance = 0
        region.frame_number = self.last_bound.frame_number + 1

        self.add_region(region)
        return region

    def tracker_version(self):
        return f"RegionTracker-{RegionTracker.TRACKER_VERSION}"

    def get_max_distance_change(self, track):
        x, y = track.velocity
        # x = max(x, 2)
        # y = max(y, 2)
        if len(track) == 1:
            x = self.base_velocity
            y = self.base_velocity
        x = self.velocity_multiplier * x
        y = self.velocity_multiplier * y
        velocity_distance = x * x + y * y

        pred_vel = track.predicted_velocity()
        logging.debug(
            "%s velo %s pred vel %s vel distance %s",
            track,
            track.velocity,
            track.predicted_velocity(),
            velocity_distance,
        )
        pred_distance = pred_vel[0] * pred_vel[0] + pred_vel[1] * pred_vel[1]
        pred_distance = max(velocity_distance, pred_distance)
        max_distance = self.base_distance_change + max(velocity_distance, pred_distance)
        # max top left, max between predicted and region, max between right bottom
        distances = [max_distance, None, max_distance]
        return distances

    def get_max_mass_change_percent(self, track, average_mass):
        if self.mass_change_percent is None:
            return None
        if len(track) > self.restrict_mass_after * track.fps:
            vel = track.velocity
            mass_percent = self.mass_change_percent
            if np.sum(np.abs(vel)) > 5:
                # faster tracks can be a bit more deviant
                mass_percent = mass_percent + 0.1
            return max(
                self.min_mass_change,
                average_mass * mass_percent,
            )
        else:
            return None


def get_max_size_change(track, region):
    exiting = region.is_along_border and not track.last_bound.is_along_border
    entering = not exiting and track.last_bound.is_along_border
    region_percent = 1.5
    if len(track) < 5:
        # may increase at first
        region_percent = 2
    logging.info("Track %s entering %s exiting %s", track, entering, exiting)
    vel = np.sum(np.abs(track.velocity))
    if entering or exiting:
        region_percent = 2
        if vel > 10:
            region_percent *= 3
    elif vel > 10:
        region_percent *= 2
    return region_percent


class Track:
    """Bounds of a tracked object over time."""

    # keeps track of which id number we are up to.
    _track_id = 1

    # Percentage increase that is considered jitter, e.g. if a region gets
    # 30% bigger or smaller
    JITTER_THRESHOLD = 0.3
    # must change atleast 5 pixels to be considered for jitter
    MIN_JITTER_CHANGE = 5

    def __init__(
        self,
        clip_id,
        id=None,
        fps=9,
        tracking_config=None,
        crop_rectangle=None,
        tracker_version=None,
    ):
        """
        Creates a new Track.
        :param id: id number for track, if not specified is provided by an auto-incrementer
        """

        if not id:
            self._id = Track._track_id
            Track._track_id += 1
        else:
            self._id = id
        self.clip_id = clip_id
        self.start_frame = None
        self.end_frame = None
        self.start_s = None
        self.end_s = None
        self.fps = fps
        self.current_frame_num = None
        self.frame_list = []
        # our bounds over time
        self.bounds_history = []
        # number frames since we lost target.

        self.vel_x = []
        self.vel_y = []
        # the tag for this track
        self.tag = "unknown"
        self.prev_frame_num = None
        self.confidence = None
        self.max_novelty = None
        self.avg_novelty = None

        self.from_metadata = False
        self.tags = None
        self.predictions = None
        self.predicted_class = None
        self.predicted_confidence = None

        self.all_class_confidences = None
        self.prediction_classes = None

        self.crop_rectangle = crop_rectangle

        self.predictions = None
        self.predicted_tag = None
        self.predicted_confidence = None

        self.all_class_confidences = None
        self.prediction_classes = None
        self.tracker_version = tracker_version

        self.tracker = None
        if tracking_config is not None:
            self.tracker = self.get_tracker(tracking_config)
        # self.tracker = RegionTracker(
        #     self.get_id(), tracking_config, self.crop_rectangle
        # )

    def get_tracker(self, tracking_config):
        tracker = tracking_config.tracker
        if tracker == "RegionTracker":
            return RegionTracker(self.get_id(), tracking_config, self.crop_rectangle)
        else:
            raise Exception(f"Cant find for tracker {tracker}")

    @property
    def blank_frames(self):
        if self.tracker is None:
            return 0
        return self.tracker.blank_frames

    @property
    def tracking(self):
        return self.tracker.tracking

    @property
    def frames_since_target_seen(self):
        return self.tracker.frames_since_target_seen

    def match(self, regions):
        return self.tracker.match(regions, self)

    def get_segments(
        self,
        ffc_frames,
        frame_temp_median,
        segment_width,
        segment_frame_spacing=9,
        repeats=1,
        min_frames=0,
        segment_frames=None,
        segment_type=SegmentType.ALL_RANDOM,
    ):

        regions = np.array(self.bounds_history)
        frame_temp_median = np.uint16(frame_temp_median)
        segments = []
        if segment_frames is not None:
            mass_history = np.uint16([region.mass for region in regions])
            for frames in segment_frames:
                relative_frames = frames - self.start_frame
                mass_slice = mass_history[relative_frames]
                segment_mass = np.sum(mass_slice)
                segment = SegmentHeader(
                    self.clip_id,
                    self._id,
                    start_frame=self.start_frame,
                    frames=len(frames),
                    weight=1,
                    mass=segment_mass,
                    label=None,
                    regions=regions[relative_frames],
                    frame_temp_median=frame_temp_median[relative_frames],
                    frame_indices=frames,
                    segment_type=segment_type,
                )
                segments.append(segment)
        else:
            has_mass = any([region.mass for region in regions if region.mass > 0])
            segments, _ = get_segments(
                self.clip_id,
                self._id,
                self.start_frame,
                segment_frame_spacing,
                segment_width,
                regions=regions,
                ffc_frames=ffc_frames,
                repeats=repeats,
                frame_temp_median=frame_temp_median,
                min_frames=min_frames,
                segment_frames=None,
                ignore_mass=not has_mass,
                segment_type=segment_type,
            )
        return segments

    @classmethod
    def from_region(cls, clip, region, tracker_version=None, tracking_config=None):
        track = cls(
            clip.get_id(),
            fps=clip.frames_per_second,
            tracker_version=tracker_version,
            crop_rectangle=clip.crop_rectangle,
            tracking_config=tracking_config,
        )
        track.start_frame = region.frame_number
        track.start_s = region.frame_number / float(clip.frames_per_second)
        track.add_region(region)
        return track

    def get_id(self):
        return self._id

    def add_prediction_info(self, track_prediction):
        logging.warn("TODO add prediction info needs to be implemented")
        return

    def load_track_meta(
        self,
        track_meta,
        frames_per_second,
        tag_precedence,
        min_confidence,
    ):
        self.from_metadata = True
        self._id = track_meta["id"]
        extra_info = track_meta
        if "data" in track_meta:
            extra_info = track_meta["data"]
        if "start_s" in extra_info:
            self.start_s = extra_info["start_s"]
            self.end_s = extra_info["end_s"]
        else:
            self.start_s = extra_info["start"]
            self.end_s = extra_info["end"]
        self.fps = frames_per_second

        self.tags = track_meta.get("tags")
        tag = Track.get_best_human_tag(self.tags, tag_precedence, min_confidence)
        if tag:
            self.tag = tag["what"]
            self.confidence = tag["confidence"]

        positions = track_meta.get("positions")
        if not positions:
            return False
        self.bounds_history = []
        self.frame_list = []
        for position in positions:
            if isinstance(position, list):
                region = Region.region_from_array(position[1])
                if region.frame_number is None:
                    frame_number = round(position[0] * frames_per_second)
                    region.frame_number = frame_number
            else:
                region = Region.region_from_json(position)

            if self.start_frame is None:
                self.start_frame = region.frame_number
            self.end_frame = region.frame_number
            self.bounds_history.append(region)
            self.frame_list.append(region.frame_number)
        self.current_frame_num = 0
        return True

    #
    # def add_frame(self, frame):
    #     if self.stable:
    #         ok, bbox = self.tracker.update(frame.thermal)
    #         if ok:
    #             r = Region.from_ltwh(bbox[0], bbox[1], bbox[2], bbox[3])
    #
    #             r.crop(self.crop_rectangle)
    #
    #             sub_filtered = r.subimage(frame.filtered)
    #             r.calculate_mass(sub_filtered, 1)
    #             r.frame_number = frame.frame_number
    #             self.add_region(r, frame)
    #
    #         else:
    #             self.add_blank_frame()
    #
    def add_region(self, region):

        if self.prev_frame_num and region.frame_number:
            frame_diff = region.frame_number - self.prev_frame_num - 1
            for _ in range(frame_diff):
                self.add_blank_frame()
        self.tracker.add_region(region)
        self.bounds_history.append(region)
        self.end_frame = region.frame_number
        self.prev_frame_num = region.frame_number
        self.update_velocity()

    def update_velocity(self):
        if len(self.bounds_history) >= 2:
            self.vel_x.append(
                self.bounds_history[-1].centroid[0]
                - self.bounds_history[-2].centroid[0]
            )
            self.vel_y.append(
                self.bounds_history[-1].centroid[1]
                - self.bounds_history[-2].centroid[1]
            )
        else:
            self.vel_x.append(0)
            self.vel_y.append(0)

    def crop_regions(self):
        if self.crop_rectangle is None:
            logging.info("No crop rectangle to crop with")
            return
        for region in self.bounds_history:
            region.crop(self.crop_rectangle)

    def add_frame_for_existing_region(self, frame, mass_delta_threshold, prev_filtered):
        region = self.bounds_history[self.current_frame_num]
        if prev_filtered is not None:
            prev_filtered = region.subimage(prev_filtered)
        filtered = region.subimage(frame.filtered)
        region.calculate_mass(filtered, mass_delta_threshold)
        region.calculate_variance(filtered, prev_filtered)
        if self.prev_frame_num and frame.frame_number:
            frame_diff = frame.frame_number - self.prev_frame_num - 1
            for _ in range(frame_diff):
                self.add_blank_frame()
        if self.tracker:
            self.tracker.add_region(region)

        self.update_velocity()
        self.prev_frame_num = frame.frame_number
        self.current_frame_num += 1

    def average_area(self):
        """Average mass of last 5 frames that weren't blank"""
        avg_area = 0
        count = 0
        for i in range(len(self.bounds_history)):
            bound = self.bounds_history[-i - 1]
            if not bound.blank:
                avg_area += bound.area
                count += 1
            if count == 5:
                break
        if count == 0:
            return 0
        return avg_area / count

    def average_mass(self):
        """Average mass of last 5 frames that weren't blank"""
        avg_mass = 0
        count = 0
        for i in range(len(self.bounds_history)):
            bound = self.bounds_history[-i - 1]
            if not bound.blank:
                avg_mass += bound.mass
                count += 1
            if count == 5:
                break
        if count == 0:
            return 0
        return avg_mass / count

    def add_blank_frame(self):
        """Maintains same bounds as previously, does not reset framce_since_target_seen counter"""
        if self.tracker:
            region = self.tracker.add_blank_frame()
        self.bounds_history.append(region)
        self.prev_frame_num = region.frame_number
        self.update_velocity()

    def get_stats(self):
        """
        Returns statistics for this track, including how much it moves, and a score indicating how likely it is
        that this is a good track.
        :return: a TrackMovementStatistics record
        """

        if len(self) <= 1:
            return TrackMovementStatistics()
        # get movement vectors only from non blank regions
        non_blank = [bound for bound in self.bounds_history if not bound.blank]
        mass_history = [int(bound.mass) for bound in non_blank]
        variance_history = [
            bound.pixel_variance for bound in non_blank if bound.pixel_variance
        ]
        movement = 0
        max_offset = 0

        frames_moved = 0
        avg_vel = 0
        first_point = self.bounds_history[0].mid
        for i, (vx, vy) in enumerate(zip(self.vel_x, self.vel_y)):
            region = self.bounds_history[i]
            if not region.blank:
                avg_vel += abs(vx) + abs(vy)
            if i == 0:
                continue

            if region.blank or self.bounds_history[i - 1].blank:
                continue
            if region.has_moved(self.bounds_history[i - 1]) or region.is_along_border:
                distance = (vx ** 2 + vy ** 2) ** 0.5
                movement += distance
                offset = eucl_distance(first_point, region.mid)
                max_offset = max(max_offset, offset)
                frames_moved += 1
        avg_vel = avg_vel / len(mass_history)
        # the standard deviation is calculated by averaging the per frame variances.
        # this ends up being slightly different as I'm using /n rather than /(n-1) but that
        # shouldn't make a big difference as n = width*height*frames which is large.
        max_offset = math.sqrt(max_offset)
        delta_std = float(np.mean(variance_history)) ** 0.5
        jitter_bigger = 0
        jitter_smaller = 0
        for i, bound in enumerate(self.bounds_history[1:]):
            prev_bound = self.bounds_history[i]
            if prev_bound.is_along_border or bound.is_along_border:
                continue
            height_diff = bound.height - prev_bound.height
            width_diff = prev_bound.width - bound.width
            thresh_h = max(
                Track.MIN_JITTER_CHANGE, prev_bound.height * Track.JITTER_THRESHOLD
            )
            thresh_v = max(
                Track.MIN_JITTER_CHANGE, prev_bound.width * Track.JITTER_THRESHOLD
            )
            if abs(height_diff) > thresh_h:
                if height_diff > 0:
                    jitter_bigger += 1
                else:
                    jitter_smaller += 1
            elif abs(width_diff) > thresh_v:
                if width_diff > 0:
                    jitter_bigger += 1
                else:
                    jitter_smaller += 1

        movement_points = (movement ** 0.5) + max_offset
        delta_points = delta_std * 25.0
        jitter_percent = int(
            round(100 * (jitter_bigger + jitter_smaller) / float(self.frames))
        )

        blank_percent = int(round(100.0 * self.blank_frames / self.frames))
        score = (
            min(movement_points, 100)
            + min(delta_points, 100)
            + (100 - jitter_percent)
            + (100 - blank_percent)
        )
        stats = TrackMovementStatistics(
            movement=float(movement),
            max_offset=float(max_offset),
            average_mass=float(np.mean(mass_history)),
            median_mass=float(np.median(mass_history)),
            delta_std=float(delta_std),
            score=float(score),
            region_jitter=jitter_percent,
            jitter_bigger=jitter_bigger,
            jitter_smaller=jitter_smaller,
            blank_percent=blank_percent,
            frames_moved=frames_moved,
            mass_std=float(np.std(mass_history)),
            average_velocity=float(avg_vel),
        )

        return stats

    def smooth(self, frame_bounds: Rectangle):
        """
        Smooths out any quick changes in track dimensions
        :param frame_bounds The boundaries of the video frame.
        """
        if len(self.bounds_history) == 0:
            return

        new_bounds_history = []
        prev_frame = self.bounds_history[0]
        current_frame = self.bounds_history[0]
        next_frame = self.bounds_history[1]

        for i in range(len(self.bounds_history)):

            prev_frame = self.bounds_history[max(0, i - 1)]
            current_frame = self.bounds_history[i]
            next_frame = self.bounds_history[min(len(self.bounds_history) - 1, i + 1)]

            frame_x = current_frame.centroid[0]
            frame_y = current_frame.centroid[1]
            frame_width = (
                prev_frame.width + current_frame.width + next_frame.width
            ) / 3
            frame_height = (
                prev_frame.height + current_frame.height + next_frame.height
            ) / 3
            frame = Region(
                int(frame_x - frame_width / 2),
                int(frame_y - frame_height / 2),
                int(frame_width),
                int(frame_height),
            )
            frame.crop(frame_bounds)

            new_bounds_history.append(frame)

        self.bounds_history = new_bounds_history

    def trim(self):
        """
        Removes empty frames from start and end of track
        """
        mass_history = [int(bound.mass) for bound in self.bounds_history]
        median_mass = np.median(mass_history)
        filter_mass = 0.005 * median_mass
        filter_mass = max(filter_mass, 2)
        start = 0
        logging.info(
            "Triming track with median % and filter mass %s", median_mass, filter_mass
        )
        while start < len(self) and mass_history[start] <= filter_mass:
            start += 1
        end = len(self) - 1
        blanks = self.frames_since_target_seen
        while end > 0 and mass_history[end] <= filter_mass:
            if blanks > 0:
                blanks -= 1
                self.tracker._blank_frames -= 1
            end -= 1
        self.tracker._frames_since_target_seen = 0
        if end < start:
            self.start_frame = 0
            self.bounds_history = []
            self.vel_x = []
            self.vel_y = []
            self.tracker._blank_frames = 0
        else:
            self.start_frame += start
            self.bounds_history = self.bounds_history[start : end + 1]
            self.vel_x = self.vel_x[start : end + 1]
            self.vel_y = self.vel_y[start : end + 1]
        self.start_s = self.start_frame / float(self.fps)

    def get_overlap_ratio(self, other_track, threshold=0.05):
        """
        Checks what ratio of the time these two tracks overlap.
        :param other_track: the other track to compare with
        :param threshold: how much frames must be overlapping to be counted
        :return: the ratio of frames that overlap
        """

        if len(self) == 0 or len(other_track) == 0:
            return 0.0

        start = max(self.start_frame, other_track.start_frame)
        end = min(self.end_frame, other_track.end_frame)

        frames_overlapped = 0

        for pos in range(start, end + 1):
            our_index = pos - self.start_frame
            other_index = pos - other_track.start_frame
            if (
                our_index >= 0
                and other_index >= 0
                and our_index < len(self)
                and other_index < len(other_track)
            ):
                our_bounds = self.bounds_history[our_index]
                if our_bounds.area == 0:
                    continue
                other_bounds = other_track.bounds_history[other_index]
                overlap = our_bounds.overlap_area(other_bounds) / our_bounds.area
                if overlap >= threshold:
                    frames_overlapped += 1

        return frames_overlapped / len(self)

    def set_end_s(self, fps):
        self.end_s = (self.end_frame + 1) / fps

    def predicted_velocity(self):
        return self.tracker.predicted_velocity()

    @property
    def nonblank_frames(self):
        return self.end_frame + 1 - self.start_frame - self.blank_frames

    @property
    def frames(self):
        return self.end_frame + 1 - self.start_frame

    @property
    def last_mass(self):
        return self.bounds_history[-1].mass

    @property
    def velocity(self):
        return self.vel_x[-1], self.vel_y[-1]

    @property
    def last_bound(self) -> Region:
        return self.bounds_history[-1]

    def __repr__(self):
        return "Track: {} frames# {}".format(self.get_id(), len(self))

    def __len__(self):
        return len(self.bounds_history)

    def start_and_end_in_secs(self):
        if self.end_s is None:
            self.end_s = (self.end_frame + 1) / self.fps

        return (self.start_s, self.end_s)

    def get_metadata(self, predictions_per_model=None):
        track_info = {}
        start_s, end_s = self.start_and_end_in_secs()

        track_info["id"] = self.get_id()
        track_info["tracker_version"] = self.tracker_version
        track_info["start_s"] = round(start_s, 2)
        track_info["end_s"] = round(end_s, 2)
        track_info["num_frames"] = len(self)
        track_info["frame_start"] = self.start_frame
        track_info["frame_end"] = self.end_frame
        track_info["positions"] = self.bounds_history
        prediction_info = []
        if predictions_per_model:
            for model_id, predictions in predictions_per_model.items():
                prediction = predictions.prediction_for(self.get_id())
                if prediction is None:
                    continue
                prediciont_meta = prediction.get_metadata()
                prediciont_meta["model_id"] = model_id
                prediction_info.append(prediciont_meta)
        track_info["predictions"] = prediction_info
        return track_info

    @classmethod
    def get_best_human_tag(cls, track_tags, tag_precedence, min_confidence=-1):
        """returns highest precidence non AI tag from the metadata"""
        if track_tags is None:
            return None
        track_tags = [
            tag
            for tag in track_tags
            if not tag.get("automatic", False)
            and tag.get("confidence") >= min_confidence
        ]

        if not track_tags:
            return None

        tag = None
        default_prec = tag_precedence.get("default", 100)
        best = None
        for track_tag in track_tags:
            ranking = cls.tag_ranking(track_tag, tag_precedence, default_prec)
            # if 2 track_tags have same confidence ignore both
            if tag and ranking == best and track_tag["what"] != tag["what"]:
                tag = None
            elif best is None or ranking < best:
                best = ranking
                tag = track_tag
        return tag

    @staticmethod
    def tag_ranking(track_tag, precedence, default_prec):
        """returns a ranking of tags based of what they are and confidence"""

        what = track_tag.get("what")
        confidence = 1 - track_tag.get("confidence", 0)
        prec = precedence.get(what, default_prec)
        return prec + confidence


TrackMovementStatistics = namedtuple(
    "TrackMovementStatistics",
    "movement max_offset score average_mass median_mass delta_std region_jitter jitter_smaller jitter_bigger blank_percent frames_moved mass_std, average_velocity",
)
TrackMovementStatistics.__new__.__defaults__ = (0,) * len(
    TrackMovementStatistics._fields
)<|MERGE_RESOLUTION|>--- conflicted
+++ resolved
@@ -226,13 +226,8 @@
             or self.nonblank_frames <= RegionTracker.MIN_KALMAN_FRAMES
         ):
             return (0, 0)
-<<<<<<< HEAD
         pred_vel_x = self.predicted_mid[0] - self.last_bound.centroid[0]
         pred_vel_y = self.predicted_mid[1] - self.last_bound.centroid[1]
-=======
-        pred_vel_x = self.predicted_mid[0] - self.last_bound.mid_x
-        pred_vel_y = self.predicted_mid[1] - self.last_bound.mid_y
->>>>>>> b1b21f7c
 
         return (pred_vel_x, pred_vel_y)
 
@@ -243,10 +238,7 @@
                 int(self.predicted_mid[1] - self.last_bound.height / 2.0),
                 self.last_bound.width,
                 self.last_bound.height,
-<<<<<<< HEAD
                 centroid=[self.predicted_mid[0], self.predicted_mid[1]],
-=======
->>>>>>> b1b21f7c
             )
             if self.crop_rectangle:
                 region.crop(self.crop_rectangle)
@@ -686,7 +678,7 @@
             if region.blank or self.bounds_history[i - 1].blank:
                 continue
             if region.has_moved(self.bounds_history[i - 1]) or region.is_along_border:
-                distance = (vx ** 2 + vy ** 2) ** 0.5
+                distance = (vx**2 + vy**2) ** 0.5
                 movement += distance
                 offset = eucl_distance(first_point, region.mid)
                 max_offset = max(max_offset, offset)
@@ -722,7 +714,7 @@
                 else:
                     jitter_smaller += 1
 
-        movement_points = (movement ** 0.5) + max_offset
+        movement_points = (movement**0.5) + max_offset
         delta_points = delta_std * 25.0
         jitter_percent = int(
             round(100 * (jitter_bigger + jitter_smaller) / float(self.frames))
