"""
classifier-pipeline - this is a server side component that manipulates cptv
files and to create a classification model of animals present
Copyright (C) 2018, The Cacophony Project

This program is free software: you can redistribute it and/or modify
it under the terms of the GNU General Public License as published by
the Free Software Foundation, either version 3 of the License, or
(at your option) any later version.

This program is distributed in the hope that it will be useful,
but WITHOUT ANY WARRANTY; without even the implied warranty of
MERCHANTABILITY or FITNESS FOR A PARTICULAR PURPOSE.  See the
GNU General Public License for more details.

You should have received a copy of the GNU General Public License
along with this program. If not, see <http://www.gnu.org/licenses/>.
"""

import ml_tools.tools as tools
from ml_tools.tools import Rectangle
import attr

import numpy as np


@attr.s(eq=False)
class Region(Rectangle):
    """Region is a rectangle extended to support mass."""

    mass = attr.ib(default=0)
    # how much pixels in this region have changed since last frame
    frame_number = attr.ib(default=0)
    pixel_variance = attr.ib(default=0)
    id = attr.ib(default=0)

    # if this region was cropped or not
    was_cropped = attr.ib(default=False)
    blank = attr.ib(default=False)
    is_along_border = attr.ib(default=False)

    @staticmethod
    def from_ltwh(left, top, width, height):
        """Construct a rectangle from left, top, right, bottom co-ords."""
        return Region(left, top, width=width, height=height)

    def to_array(self):
        """Return rectangle as left, top, right, bottom co-ords."""
        return np.uint16(
            [
                self.left,
                self.top,
                self.right,
                self.bottom,
                self.frame_number,
                self.mass,
                1 if self.blank else 0,
            ]
        )

    @classmethod
    def region_from_array(cls, region_bounds, frame_number=None):
        width = region_bounds[2] - region_bounds[0]
        height = region_bounds[3] - region_bounds[1]
        if frame_number is None and len(region_bounds) > 4:
            frame_number = region_bounds[4]
        return cls(
            region_bounds[0],
            region_bounds[1],
            width,
            height,
            frame_number=np.uint16(frame_number) if frame_number else None,
        )

    @classmethod
    def region_from_json(cls, region_json):
        frame = region_json.get("frame_number")
        if not frame:
            frame = region_json.get("frameNumber")
        return cls(
            region_json["x"],
            region_json["y"],
            region_json["width"],
            region_json["height"],
            frame_number=frame,
            mass=region_json.get("mass", 0),
            blank=region_json.get("blank", False),
            pixel_variance=region_json.get("pixel_variance", 0),
        )

    @staticmethod
    def from_ltrb(left, top, right, bottom):
        """Construct a rectangle from left, top, right, bottom co-ords."""
        return Region(left, top, width=right - left, height=bottom - top)

    def has_moved(self, region):
        """Determines if the region has shifted horizontally or veritcally
        Not just increased in width/height
        """
        return (self.x != region.x and self.right != region.right) or (
            self.y != region.y and self.bottom != region.bottom
        )

    def calculate_variance(self, filtered, prev_filtered):
        """
        calculates variance on this frame for this region
        filtered is assumed to be cropped to the region
        """
        height, width = filtered.shape
        assert (
            width == self.width and height == self.height
        ), "calculating variance on incorrectly sized filtered"
        self.pixel_variance = tools.calculate_variance(filtered, prev_filtered)

    def set_is_along_border(self, bounds):
        self.is_along_border = (
            self.was_cropped
            or self.x == bounds.x
            or self.y == bounds.y
            or self.right == bounds.width
            or self.bottom == bounds.height
        )

    def copy(self):
        return Region(
            self.x,
            self.y,
            self.width,
            self.height,
            self.mass,
            self.frame_number,
            self.pixel_variance,
            self.id,
            self.was_cropped,
            self.blank,
            self.is_along_border,
        )

    def average_distance(self, other):
        """Calculates the distance between 2 regions by using the distance between
        (top, left), mid points and (bottom,right) of each region
        """
        distances = []

        expected_x = int(other.x)
        expected_y = int(other.y)
        distance = tools.eucl_distance((expected_x, expected_y), (self.x, self.y))
        distances.append(distance)
        # print("distance between", (expected_x, expected_y), (self.x, self.y), distance)

        expected_x = int(other.mid_x)
        expected_y = int(other.mid_y)
        distance = tools.eucl_distance(
            (expected_x, expected_y), (self.mid_x, self.mid_y)
        )
        distances.append(distance)
        # print(
        #     "distance between",
        #     (expected_x, expected_y),
        #     (self.mid_x, self.mid_y),
        #     distance,
        # )

        distance = tools.eucl_distance(
            (
                other.right,
                other.bottom,
            ),
            (self.right, self.bottom),
        )
<<<<<<< HEAD
        expected_x = int(other.x)
        expected_y = int(other.y)
        distance = tools.eucl_distance((expected_x, expected_y), (self.x, self.y))
        distances.append(distance)
        # print(
        #     "right bottom distance",
        #     (
        #         other.right,
        #         other.bottom,
        #     ),
        #     (self.right, self.bottom),
        #     distance,
        # )
        return distances
        # total_distance += distance
        #
        # total_distance /= 3.0
        # return total_distance
=======
        distance /= 3.0
        return distance

    def on_height_edge(self, crop_region):
        if self.top == crop_region.top or self.bottom == crop_region.bottom:
            return True
        return False

    def on_width_edge(self, crop_region):
        if self.left == crop_region.left or self.right == crop_region.right:
            return True
        return False
>>>>>>> c6920d46
<|MERGE_RESOLUTION|>--- conflicted
+++ resolved
@@ -146,7 +146,6 @@
         expected_y = int(other.y)
         distance = tools.eucl_distance((expected_x, expected_y), (self.x, self.y))
         distances.append(distance)
-        # print("distance between", (expected_x, expected_y), (self.x, self.y), distance)
 
         expected_x = int(other.mid_x)
         expected_y = int(other.mid_y)
@@ -154,12 +153,6 @@
             (expected_x, expected_y), (self.mid_x, self.mid_y)
         )
         distances.append(distance)
-        # print(
-        #     "distance between",
-        #     (expected_x, expected_y),
-        #     (self.mid_x, self.mid_y),
-        #     distance,
-        # )
 
         distance = tools.eucl_distance(
             (
@@ -168,28 +161,12 @@
             ),
             (self.right, self.bottom),
         )
-<<<<<<< HEAD
         expected_x = int(other.x)
         expected_y = int(other.y)
         distance = tools.eucl_distance((expected_x, expected_y), (self.x, self.y))
         distances.append(distance)
-        # print(
-        #     "right bottom distance",
-        #     (
-        #         other.right,
-        #         other.bottom,
-        #     ),
-        #     (self.right, self.bottom),
-        #     distance,
-        # )
+
         return distances
-        # total_distance += distance
-        #
-        # total_distance /= 3.0
-        # return total_distance
-=======
-        distance /= 3.0
-        return distance
 
     def on_height_edge(self, crop_region):
         if self.top == crop_region.top or self.bottom == crop_region.bottom:
@@ -199,5 +176,4 @@
     def on_width_edge(self, crop_region):
         if self.left == crop_region.left or self.right == crop_region.right:
             return True
-        return False
->>>>>>> c6920d46
+        return False