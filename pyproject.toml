--- conflicted
+++ resolved
@@ -8,11 +8,7 @@
 
 [project]
 name = "classifier_pipeline"
-<<<<<<< HEAD
-version = "0.0.7"
-=======
 version = "0.0.8"
->>>>>>> 757b3be8
 authors = [
   { name="Giampaolo Ferraro", email="giampaolo@cacophony.org.nz" },
 ]
