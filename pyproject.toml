--- conflicted
+++ resolved
@@ -8,11 +8,7 @@
 
 [project]
 name = "classifier_pipeline"
-<<<<<<< HEAD
-version = "0.0.18"
-=======
 version = "0.0.17"
->>>>>>> def00bd7
 authors = [
   { name="Giampaolo Ferraro", email="giampaolo@cacophony.org.nz" },
 ]
