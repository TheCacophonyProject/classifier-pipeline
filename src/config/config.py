from pathlib import Path
import os.path as path

import attr
import logging
import yaml

from .trackingconfig import TrackingConfig
from .trainconfig import TrainConfig
from .classifyconfig import ClassifyConfig
from .buildconfig import BuildConfig
from .defaultconfig import DefaultConfig, deep_copy_map_if_key_not_exist

CONFIG_FILENAME = "classifier.yaml"
CONFIG_DIRS = [Path("/etc/cacophony"), Path(__file__).parent.parent]


@attr.s
class Config(DefaultConfig):
    DEFAULT_LABELS = [
        "bird",
        "cat",
        "false-positive",
        "hedgehog",
        "insect",
        "leporidae",
        "mustelid",
        "possum",
        "rodent",
        "wallaby",
    ]
    base_folder = attr.ib()
    labels = attr.ib()
    build = attr.ib()
    tracking = attr.ib()
    train = attr.ib()
    classify = attr.ib()
    reprocess = attr.ib()
    previews_colour_map = attr.ib()
    worker_threads = attr.ib()
    debug = attr.ib()
    use_opt_flow = attr.ib()
    verbose = attr.ib()

    @classmethod
    def load_from_file(cls, filename=None):
        if filename is None or not Path(filename).exists():
            filename = find_config()
        if filename is None:
            return Config.get_defaults()
<<<<<<< HEAD
        print("Loading", filename)
=======
        logging.info("Loading config from %s", filename)
>>>>>>> 665fad99
        with open(filename) as stream:
            return cls.load_from_stream(stream)

    @classmethod
    def load_from_stream(cls, stream):
        raw = yaml.safe_load(stream)
        default = Config.get_defaults()
        if raw is None:
            raw = {}
        # Configuration from "tracking" section is used in
        # "classify_tracking" when not specified.
        deep_copy_map_if_key_not_exist(default.as_dict(), raw)
        base_folder = Path(raw.get("base_data_folder", "."))
        return cls(
            base_folder=Path(base_folder),
            tracking=TrackingConfig.load(raw["tracking"]),
            train=TrainConfig.load(raw["train"], base_folder),
            classify=ClassifyConfig.load(raw["classify"]),
            reprocess=raw["reprocess"],
            previews_colour_map=raw["previews_colour_map"],
            worker_threads=raw["worker_threads"],
            labels=raw["labels"],
            build=BuildConfig.load(raw["build"]),
            debug=raw["debug"],
            use_opt_flow=raw["use_opt_flow"],
            verbose=raw["verbose"],
        )

    @classmethod
    def get_defaults(cls):
        return cls(
            base_folder=".",
            labels=Config.DEFAULT_LABELS,
            reprocess=True,
            previews_colour_map="custom_colormap.dat",
            worker_threads=0,
            build=BuildConfig.get_defaults(),
            tracking=TrackingConfig.get_defaults(),
            train=TrainConfig.get_defaults(),
            classify=ClassifyConfig.get_defaults(),
            debug=False,
            use_opt_flow=False,
            verbose=False,
        )

    def validate(self):
        self.build.validate()
        for tracker in self.tracking.values():
            tracker.validate()
        self.train.validate()
        self.classify.validate()
        return True

    def as_dict(self):
        return attr.asdict(self)


def find_config():
    for directory in CONFIG_DIRS:
        p = directory / CONFIG_FILENAME
        logging.info("Looking for config %s", p)
        if p.is_file():
            return str(p)
    return None


def parse_options_param(name, value, options):
    if value is None:
        lower_value = value
    else:
        lower_value = value.lower()
    if lower_value not in options:
        raise Exception(
            "Cannot parse {} as '{}'.  Valid options are {}.".format(
                name, value, options
            )
        )
    return lower_value<|MERGE_RESOLUTION|>--- conflicted
+++ resolved
@@ -48,11 +48,7 @@
             filename = find_config()
         if filename is None:
             return Config.get_defaults()
-<<<<<<< HEAD
-        print("Loading", filename)
-=======
         logging.info("Loading config from %s", filename)
->>>>>>> 665fad99
         with open(filename) as stream:
             return cls.load_from_stream(stream)
 
