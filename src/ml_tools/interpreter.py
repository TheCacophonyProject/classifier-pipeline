--- conflicted
+++ resolved
@@ -6,11 +6,8 @@
 from ml_tools.hyperparams import HyperParams
 from pathlib import Path
 from classify.trackprediction import TrackPrediction
-<<<<<<< HEAD
 from ml_tools.imageprocessing import normalize
-=======
 import requests
->>>>>>> a916d0da
 
 
 class Interpreter(ABC):
@@ -116,52 +113,6 @@
         # this might be a little slower as it checks some massess etc
         # but keeps it the same for all ways of classifying
         if frames_per_classify > 1:
-<<<<<<< HEAD
-            if predict_from_last is not None and segment_frames is None:
-                logging.debug(
-                    "Prediction from last available frames %s track is of length %s",
-                    available_frames,
-                    len(track.bounds_history),
-                )
-                regions = track.bounds_history[-available_frames:]
-                valid_regions = 0
-                if available_frames > predict_from_last:
-                    # want to get rid of any blank frames
-                    predict_from_last = 0
-                    for i, r in enumerate(
-                        reversed(track.bounds_history[-available_frames:])
-                    ):
-                        if r.blank:
-                            continue
-                        valid_regions += 1
-                        predict_from_last = i + 1
-                        if valid_regions >= predict_from_last:
-                            break
-                logging.debug(
-                    "After checking blanks have predict from last %s from last available frames %s track is of length %s",
-                    predict_from_last,
-                    available_frames,
-                    len(track.bounds_history),
-                )
-
-            do_contours = False
-            if do_contours:
-                logging.warn("Implemented for testing")
-                frames, preprocessed, masses = self.preprocess_contours(
-                    clip,
-                    track,
-                )
-            else:
-                frames, preprocessed, masses = self.preprocess_segments(
-                    clip,
-                    track,
-                    num_predictions,
-                    predict_from_last,
-                    segment_frames=segment_frames,
-                    dont_filter=args.get("dont_filter", False),
-                    min_segments=args.get("min_segments"),
-                )
-=======
             frames, preprocessed, masses = self.preprocess_segments(
                 clip,
                 track,
@@ -170,7 +121,6 @@
                     "predict_from_last"
                 ),  # only used fo mvm model, needs to be changed to use samples
             )
->>>>>>> a916d0da
         else:
             frames, preprocessed, masses = self.preprocess_frames(
                 clip,
@@ -360,176 +310,6 @@
 
         return frames_used, np.array(data), [region.mass]
 
-<<<<<<< HEAD
-    def preprocess_contours(self, clip, track):
-
-        # should really be over whole track buts let just do the indices we predict of
-        #  seems to make little different to just doing a min max normalization
-        thermal_norm_limits = None
-        filtered_norm_limits = None
-        data = []
-        weights = []
-        indices = []
-        if self.params.diff_norm or self.params.thermal_diff_norm:
-            min_diff = None
-            max_diff = 0
-            thermal_max_diff = None
-            thermal_min_diff = None
-            for i, region in enumerate(track.bounds_history):
-                if region.blank:
-                    continue
-                if region.width <= 0 or region.height <= 0:
-                    logging.warn(
-                        "No width or height for frame %s regoin %s",
-                        region.frame_number,
-                        region,
-                    )
-                    continue
-                f = clip.get_frame(region.frame_number)
-                if region.blank or region.width <= 0 or region.height <= 0 or f is None:
-                    continue
-
-                f.float_arrays()
-
-                if self.params.thermal_diff_norm:
-                    diff_frame = f.thermal - np.median(f.thermal)
-                    new_max = np.amax(diff_frame)
-                    new_min = np.amin(diff_frame)
-                    if thermal_min_diff is None or new_min < thermal_min_diff:
-                        thermal_min_diff = new_min
-                    if thermal_max_diff is None or new_max > thermal_max_diff:
-                        thermal_max_diff = new_max
-                if self.params.diff_norm:
-                    diff_frame = region.subimage(f.filtered)
-                    # - region.subimage(
-                    #     clip.background
-                    # )
-                    new_max = np.amax(diff_frame)
-                    new_min = np.amin(diff_frame)
-                    if min_diff is None or new_min < min_diff:
-                        min_diff = new_min
-                    if new_max > max_diff:
-                        max_diff = new_max
-                copy = region.copy()
-                copy.enlarge(5, max=clip.crop_rectangle)
-                contours = get_contours(copy.subimage(f.filtered), f.frame_number)
-                f.region = region
-                weights.append(contours)
-                # logging.info("Frame %s contour %s", f.frame_number,contours)
-                data.append(f)
-
-            if self.params.thermal_diff_norm:
-                thermal_norm_limits = (thermal_min_diff, thermal_max_diff)
-
-            if self.params.diff_norm:
-                filtered_norm_limits = (min_diff, max_diff)
-            data = np.array(data)
-            # sorted_by_contours = sorted(data, key=lambda d: d[0], reverse=True)
-
-            # take about half the frames worth of segments
-            segment_count = max(1, len(data) // 2 / 25)
-            segment_count = round(segment_count)
-            segment_count = int(segment_count)
-            segments = []
-
-            start = 0
-            weights = np.array(weights)
-            max_start = None
-            max_score = None
-            # while True:
-            #     contour_score = np.sum(weights[start : start + 50])
-            #     if max_start is None or contour_score > max_score:
-            #         max_start = start
-            #         max_score = contour_score
-            #     start += 1
-            #     if start + 50 > len(weights):
-            #         break
-
-            indices = np.arange(len(data))
-            # indices = indices + max_start
-            segment_count = len(data) // 2 // 25
-            segment_count = max(segment_count, 1)
-            segment_count = min(segment_count, 4)
-            # segment_count = 1
-            print("Segments ", segment_count, len(weights))
-            logging.info(
-                "Contours are %s median %s mean %s upper q %s",
-                weights,
-                np.median(weights),
-                np.mean(weights),
-                np.percentile(weights, 75),
-            )
-            # do something slightly smarter
-            # sorted_by_contours = sorted_by_contours[:25]
-            from ml_tools.preprocess import preprocess_frame, preprocess_movement
-
-            sorted_contours = np.argsort(weights)
-            preprocessed = []
-            masses = []
-            segment_frames = []
-            contours = weights.copy()
-
-            # weights = weights[indices] ** 2
-            # weights = np.float32(weights) / np.sum(weights)
-            for seg in range(segment_count):
-                frame_numbers = []
-                mass = 0
-                # choice = np.random.choice(
-                #     indices,
-                #     size=min(len(indices), 25),
-                #     p=weights,
-                #     replace=False,
-                # )
-                choice = sorted_contours[-25:]
-                segment_data = data[choice]
-                seg_weights = weights[choice]
-                print("COntour mean is ", np.mean(seg_weights))
-                # segments.append(choice)
-                sorted_contours = sorted_contours[:-25]
-                preprocess_data = []
-                for frame_data in segment_data:
-                    cropped_frame = preprocess_frame(
-                        frame_data,
-                        (self.params.frame_size, self.params.frame_size),
-                        frame_data.region,
-                        clip.background,
-                        clip.crop_rectangle,
-                        calculate_filtered=False,
-                        filtered_norm_limits=filtered_norm_limits,
-                        thermal_norm_limits=thermal_norm_limits,
-                    )
-                    mass += frame_data.region.mass
-                    preprocess_data.append(cropped_frame)
-                    frame_numbers.append(frame_data.frame_number)
-                frame_numbers.sort()
-                logging.info("Using frame %s", frame_numbers)
-                segment_frames.append(frame_numbers)
-                frames = preprocess_movement(
-                    preprocess_data,
-                    self.params.square_width,
-                    self.params.frame_size,
-                    self.params.channels,
-                    self.preprocess_fn,
-                    sample=f"{clip.get_id()}-{track.get_id()}",
-                )
-                preprocessed.append(frames)
-                if len(data) < 25:
-                    mass = 25 * mass / len(data)
-                masses.append(mass)
-            preprocessed = np.array(preprocessed)
-            return [frame_numbers], preprocessed, masses
-
-    def preprocess_segments(
-        self,
-        clip,
-        track,
-        max_segments=None,
-        predict_from_last=None,
-        segment_frames=None,
-        dont_filter=False,
-        min_segments=None,
-    ):
-=======
     def get_limits(self, clip, track):
         min_diff = None
         max_diff = 0
@@ -580,7 +360,6 @@
         return thermal_norm_limits, filtered_norm_limits
 
     def preprocess_segments(self, clip, track, segments, predict_from_last=None):
->>>>>>> a916d0da
         from ml_tools.preprocess import preprocess_frame, preprocess_movement
 
         track_data = {}
@@ -711,16 +490,6 @@
 class LiteInterpreter(Interpreter):
     TYPE = "TFLite"
 
-<<<<<<< HEAD
-    def __init__(self, model_name):
-        print("Loading lite")
-        from ai_edge_litert.interpreter import Interpreter
-
-        super().__init__(model_name)
-
-        model_name = Path(model_name)
-        model_name = model_name.with_suffix(".tflite")
-=======
     def __init__(self, model_name, run_over_network=False, load_model=True):
         super().__init__(model_name, run_over_network)
 
@@ -732,7 +501,6 @@
         from ai_edge_litert.interpreter import Interpreter
 
         model_name = self.model_file.with_suffix(".tflite")
->>>>>>> a916d0da
         self.interpreter = Interpreter(str(model_name))
 
         self.interpreter.allocate_tensors()  # Needed before execution!
@@ -768,7 +536,6 @@
     return x
 
 
-<<<<<<< HEAD
 def get_interpreter_from_path(model_file):
     logging.info("Loading %s", model_file)
 
@@ -786,10 +553,7 @@
     return classifier
 
 
-def get_interpreter(model):
-=======
 def get_interpreter(model, run_over_network=False, load_model=True):
->>>>>>> a916d0da
     # model_name, type = os.path.splitext(model.model_file)
 
     logging.info(
@@ -816,20 +580,13 @@
             model.model_file, weights=model.model_weights, load_model=load_model
         )
     classifier.id = model.id
-<<<<<<< HEAD
+    classifier.port = model.port
     return classifier
-
-
-c_i = 0
 
 
 def get_contours(contour_image, frame_number):
     import cv2
-
-    global c_i
-    c_i += 1
     contour_image, stats = normalize(contour_image, new_max=255)
-    cv2.imwrite(f"contours/og-{frame_number}.png", contour_image)
 
     image = cv2.GaussianBlur(np.uint8(contour_image), (15, 15), 0)
 
@@ -860,8 +617,4 @@
         raise "No predict for model meta"
 
     def shape(self):
-        raise "No shape for model meta"
-=======
-    classifier.port = model.port
-    return classifier
->>>>>>> a916d0da
+        raise "No shape for model meta"