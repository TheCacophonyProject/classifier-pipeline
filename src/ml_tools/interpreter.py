--- conflicted
+++ resolved
@@ -555,14 +555,9 @@
 
         print("Run over netowrk", run_over_network)
         classifier = KerasModel(run_over_network=run_over_network)
-<<<<<<< HEAD
-        if not run_over_network:
-            classifier.init_model(
-                model.model_file, weights=model.model_weights, load_model=load_model
-            )
-=======
-        classifier.load_model(model.model_file, weights=model.model_weights)
->>>>>>> a8760af6
+        classifier.init_model(
+            model.model_file, weights=model.model_weights, load_model=load_model
+        )
     classifier.id = model.id
     classifier.port = model.port
     return classifier