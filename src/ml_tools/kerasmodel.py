--- conflicted
+++ resolved
@@ -445,14 +445,9 @@
         if self.model_file.suffix == ".pb":
             self.model = tf.keras.models.load_model(self.model_file.parent)
         else:
-<<<<<<< HEAD
-            self.model = tf.keras.models.load_model(model_file)
-        self.model.trainable = training
-=======
             self.model = tf.keras.models.load_model(self.model_file)
 
         self.model.trainable = False
->>>>>>> a916d0da
 
         if self.weights is not None:
             self.model.load_weights(self.weights)
