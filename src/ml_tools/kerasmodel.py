--- conflicted
+++ resolved
@@ -427,27 +427,20 @@
             ],
         )
 
-<<<<<<< HEAD
     def init_model(self, model_file, weights=None, load_model=True):
-        super().__init__(model_file)
+        super().__init__(model_file, self.run_over_network)
         self.weights = weights
+        if self.run_over_network:
+            return
         if load_model:
             self.load_model()
 
     def load_model(self):
-        logging.info("Loading %s with model weights %s", self.odel_file, self.weights)
+        if self.run_over_network:
+            return
+        logging.info("Loading %s with model weights %s", self.model_file, self.weights)
         if self.model_file.suffix == ".pb":
             self.model = tf.keras.models.load_model(self.model_file.parent)
-=======
-    def load_model(self, model_file, training=False, weights=None):
-        model_file = Path(model_file)
-        super().__init__(model_file, self.run_over_network)
-        if self.run_over_network:
-            return
-        logging.info("Loading %s with model weights %s", model_file, weights)
-        if model_file.suffix == ".pb":
-            self.model = tf.keras.models.load_model(model_file.parent)
->>>>>>> a8760af6
         else:
             self.model = tf.keras.models.load_model(self.model_file)
 
