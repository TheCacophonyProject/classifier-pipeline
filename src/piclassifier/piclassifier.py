from datetime import datetime, timedelta
import json
import logging
import os
import time
import psutil
import numpy as np
import logging
from track.clip import Clip
<<<<<<< HEAD
from track.track import ThumbInfo
=======
>>>>>>> d3c1abfa

from .motiondetector import SlidingWindow
from .processor import Processor

from ml_tools.logs import init_logging
from ml_tools.rectangle import Rectangle
from . import beacon

from piclassifier.trapcontroller import trigger_trap
from piclassifier.attiny import set_recording_state

SNAPSHOT_SIGNAL = "snap"
STOP_SIGNAL = "stop"
SKIP_SIGNAL = "skip"
track_extractor = None
clip = None


def run_classifier(
    frame_queue, config, thermal_config, headers, classify=True, detect_after=None
):
    init_logging()
    pi_classifier = None
    try:
        pi_classifier = PiClassifier(
            config, thermal_config, headers, classify, detect_after
        )
        while True:
            frame = frame_queue.get()
            if isinstance(frame, str):
                if frame == STOP_SIGNAL:
                    logging.info("PiClassifier received stop signal")
                    pi_classifier.disconnected()
                    return
                if frame == "skip":
                    pi_classifier.skip_frame()
                elif frame == SNAPSHOT_SIGNAL:
                    pi_classifier.take_snapshot()
            else:
                pi_classifier.process_frame(frame[0], frame[1])
    except:
        logging.error("Error running classifier restarting ..", exc_info=True)
        if pi_classifier is not None:
            pi_classifier.disconnected()
        return


predictions = None
use_low_power_mode = False


class PiClassifier(Processor):
    """Classifies frames from leptond"""

    NUM_CONCURRENT_TRACKS = 1
    DEBUG_EVERY = 20
    MAX_CONSEC = 1
    # after every MAX_CONSEC frames skip this many frames
    # this gives the cpu a break
    SKIP_FRAMES = 30
    PREDICT_EVERY = 40

    def __init__(
        self,
        config,
        thermal_config,
        headers,
        classify,
        detect_after=None,
        preview_type=None,
    ):
        self.constant_recorder = None
        self._output_dir = thermal_config.recorder.output_dir
        self.headers = headers
        self.classifier = None
        self.frame_num = 0
        self.clip = None
        self.enable_per_track_information = False
        self.rolling_track_classify = {}
        self.skip_classifying = 0
        self.classified_consec = 0
        self.classify = classify
        self.config = config
        self.predictions = None
        self.process_time = 0
        self.tracking_time = 0
        self.identify_time = 0
        self.total_time = 0
        self.rec_time = 0
        self.tracking = None
        self.recording = False
        self.tracking_events = thermal_config.motion.tracking_events
        self.bluetooth_beacons = thermal_config.motion.bluetooth_beacons
        self.preview_frames = thermal_config.recorder.preview_secs * headers.fps
        self.do_tracking = thermal_config.motion.do_tracking
        self.fps_timer = SlidingWindow((headers.fps * 3), np.float32)
        self.preview_type = preview_type
        self.max_keep_frames = None if preview_type else 0
        self.track_extractor = None
        self.use_low_power_mode = thermal_config.recorder.use_low_power_mode
        global use_lower_power_mode
        use_low_power_mode = self.use_low_power_mode
        if not use_low_power_mode:
            # clear state
            set_recording_state(False)
        if thermal_config.recorder.disable_recordings:
            from .dummyrecorder import DummyRecorder

            self.recorder = DummyRecorder(
                thermal_config, headers, on_recording_stopping=on_recording_stopping
            )

        if headers.model == "IR":
            from track.irtrackextractor import IRTrackExtractor
            from .irmotiondetector import IRMotionDetector

            logging.info("Running on IR")
            PiClassifier.SKIP_FRAMES = 3

            if self.do_tracking:

                self.track_extractor = IRTrackExtractor(
                    self.config.tracking,
                    cache_to_disk=self.config.classify.cache_to_disk,
                    keep_frames=False,
                    verbose=config.verbose,
                    calc_stats=False,
                    scale=0.25,
                    on_trapped=on_track_trapped,
                    update_background=False,
                    trap_size=thermal_config.device_setup.trap_size,
                    from_pi=True,
                )
            self.tracking_config = self.config.tracking.get(IRTrackExtractor.TYPE)

            self.type = IRTrackExtractor.TYPE
            from .irrecorder import IRRecorder

            if not thermal_config.recorder.disable_recordings:
                self.recorder = IRRecorder(
                    thermal_config, headers, on_recording_stopping=on_recording_stopping
                )
            self.snapshot_recorder = IRRecorder(
                thermal_config,
                headers,
                on_recording_stopping=on_recording_stopping,
                name="IR Snapshot",
            )
            self.motion_detector = IRMotionDetector(
                thermal_config,
                headers,
            )
            if thermal_config.recorder.constant_recorder:
                self.constant_recorder = IRRecorder(
                    thermal_config,
                    headers,
                    on_recording_stopping=on_recording_stopping,
                    name="IR Constant",
                    constant_recorder=True,
                )
        else:
            logging.info("Running on Thermal")
            from .cptvmotiondetector import CPTVMotionDetector

            if self.do_tracking:
                from track.cliptrackextractor import ClipTrackExtractor

                self.track_extractor = ClipTrackExtractor(
                    self.config.tracking,
                    self.config.use_opt_flow,
                    self.config.classify.cache_to_disk,
                    keep_frames=False,
                    calc_stats=False,
                    update_background=False,
                    from_pi=True,
                )
            self.tracking_config = self.config.tracking.get("thermal")

            self.type = "thermal"
            if not thermal_config.recorder.disable_recordings:
                from .cptvrecorder import CPTVRecorder

                self.recorder = CPTVRecorder(
                    thermal_config, headers, on_recording_stopping=on_recording_stopping
                )
            self.snapshot_recorder = CPTVRecorder(
                thermal_config,
                headers,
                on_recording_stopping=on_recording_stopping,
                constant_recorder=False,
                name="CPTV Snapshot",
                file_suffix="-snap",
            )
            self.motion_detector = CPTVMotionDetector(
                thermal_config,
                self.tracking_config.motion.dynamic_thresh,
                headers,
                detect_after=detect_after,
            )
            if thermal_config.recorder.constant_recorder:
                self.constant_recorder = CPTVRecorder(
                    thermal_config,
                    headers,
                    on_recording_stopping=on_recording_stopping,
                    name="CPTV Constant",
                    constant_recorder=True,
                )
        edge = self.tracking_config.edge_pixels
        self.crop_rectangle = Rectangle(
            edge, edge, headers.res_x - 2 * edge, headers.res_y - 2 * edge
        )
        global track_extractor
        track_extractor = self.track_extractor
        self.motion = thermal_config.motion
        self.min_frames = thermal_config.recorder.min_secs * headers.fps
        self.max_frames = thermal_config.recorder.max_secs * headers.fps
        if thermal_config.recorder.disable_recordings:
            from .dummyrecorder import DummyRecorder

            self.recorder = DummyRecorder(
                thermal_config, headers, on_recording_stopping=on_recording_stopping
            )
        if thermal_config.throttler.activate:
            from .throttledrecorder import ThrottledRecorder

            self.recorder = ThrottledRecorder(
                self.recorder,
                thermal_config,
                headers,
                on_recording_stopping=on_recording_stopping,
            )
        self.meta_dir = os.path.join(thermal_config.recorder.output_dir)
        if not os.path.exists(self.meta_dir):
            os.makedirs(self.meta_dir)

        self.max_keep_frames = 25
        if self.classify and self.do_tracking:
            from ml_tools.interpreter import get_interpreter
            from classify.trackprediction import Predictions

            model = config.classify.models[0]
            self.classifier = get_interpreter(model)

            if self.classifier.TYPE == "RandomForest":
                self.predict_from_last = 5 * headers.fps
                self.frames_per_classify = self.predict_from_last
                PiClassifier.SKIP_FRAMES = 30
                # probably could be even more

            else:
                # self.preprocess_fn = self.get_preprocess_fn()

                self.predict_from_last = 1
                self.frames_per_classify = (
                    self.classifier.params.square_width
                    * self.classifier.params.square_width
                )
                if self.frames_per_classify > 1:
                    self.predict_from_last = self.frames_per_classify * 2

            self.max_keep_frames = (
                self.frames_per_classify * 2 if not preview_type else None
            )
            self.predictions = Predictions(self.classifier.labels, model)
            self.num_labels = len(self.classifier.labels)
            logging.info("Labels are %s ", self.classifier.labels)
            global predictions
            predictions = self.predictions
            try:
                self.fp_index = self.classifier.labels.index("false-positive")
            except ValueError:
                self.fp_index = None
            self.startup_classifier()
        super().__init__()

    def new_clip(self, preview_frames):
        self.clip = Clip(
            self.tracking_config,
            "stream",
            model=self.headers.model,
            type=self.type,
            calc_stats=False,
            fps=self.headers.fps,
        )
        global clip
        clip = self.clip
        self.clip.video_start_time = datetime.now() - timedelta(
            seconds=len(preview_frames) / self.headers.fps
        )

        self.clip.num_preview_frames = len(preview_frames)

        self.clip.set_res(self.res_x, self.res_y)
        self.clip.set_frame_buffer(
            self.tracking_config.high_quality_optical_flow,
            self.config.classify.cache_to_disk,
            self.config.use_opt_flow,
            keep_frames=(
                self.max_keep_frames > 0 if self.max_keep_frames is not None else True
            ),
            max_frames=self.max_keep_frames,
        )

        self.clip.update_background(self.motion_detector.background.copy())
        self.clip._background_calculated()
        if self.do_tracking == False:
            return
        # no need to retrack all of preview
        background_frames = None
        track_frames = -1
        retrack_back = True
        if self.type == "IR":
            track_frames = 5
            retrack_back = True
            # background is calculated in motion, so already 5 frames ahead
        self.track_extractor.start_tracking(
            self.clip,
            preview_frames,
            track_frames=track_frames,
            background_alg=self.motion_detector._background,
            retrack_back=retrack_back,
            # background_frame=clip.background,
            # background_frames=background_frames,
        )

    def startup_classifier(self):
        # classifies an empty frame to force loading of the model into memory
        num_inputs, in_shape = self.classifier.shape()
        if num_inputs > 1:
            zero_input = []
            for shape in in_shape:
                zero_input.append(np.zeros((1, *shape[1:]), np.float32))
        else:
            zero_input = np.zeros((1, *in_shape[1:]), np.float32)
        self.classifier.predict(zero_input)

    def get_active_tracks(self):
        """
        Gets current clips active_tracks and returns the top NUM_CONCURRENT_TRACKS order by priority
        """
        active_tracks = self.clip.active_tracks
        active_tracks = [track for track in active_tracks if len(track) >= 8]
        filtered = []
        for track in active_tracks:
            pred = None
            if self.predictions is not None:
                pred = self.predictions.prediction_for(track.get_id())
            if pred is not None:
                if (
                    pred.last_frame_classified is not None
                    and self.clip.current_frame - pred.last_frame_classified
                    < PiClassifier.PREDICT_EVERY
                ):
                    logging.debug(
                        "Skipping %s as predicted %s and now at %s",
                        track,
                        pred.last_frame_classified,
                        self.clip.current_frame,
                    )
                    continue

            filtered.append(track)
        active_tracks = filtered
        if (
            len(active_tracks) <= PiClassifier.NUM_CONCURRENT_TRACKS
            or not self.classify
        ):
            return active_tracks
        active_predictions = []
        for track in active_tracks:
            prediction = self.predictions.get_or_create_prediction(track, keep_all=True)
            active_predictions.append(prediction)

        top_priority = sorted(
            active_predictions,
            key=lambda i: i.get_priority(self.clip.current_frame),
            reverse=True,
        )

        top_priority = [
            track.track_id
            for track in top_priority[: PiClassifier.NUM_CONCURRENT_TRACKS]
        ]
        classify_tracks = [
            track for track in active_tracks if track.get_id() in top_priority
        ]
        return classify_tracks

    def identify_last_frame(self):
        """
        Runs through track identifying segments, and then returns it's prediction of what kind of animal this is.
        One prediction will be made for every active_track of the last frame.
        :return: TrackPrediction object
        """

        prediction_smooth = 0.1

        smooth_prediction = None
        smooth_novelty = None

        prediction = 0.0
        novelty = 0.0

        active_tracks = self.get_active_tracks()
        new_prediction = False
        if len(active_tracks) == 0:
            return False

        logging.info("Identifying %s", active_tracks)
        for i, track in enumerate(active_tracks):
            regions = []
            track_prediction = self.predictions.get_or_create_prediction(
                track, keep_all=True
            )
            frames, prediction, mass = self.classifier.predict_track(
                clip,
                track,
                predict_from_last=self.predict_from_last,
                scale=self.track_extractor.scale,
                frames_per_classify=self.frames_per_classify,
                num_predictions=1,
                calculate_filtered=True,
            )
            if prediction is None:
                track_prediction.last_frame_classified = self.clip.current_frame
                continue
            for p, m in zip(prediction, mass):
                track_prediction.classified_frames(frames, p, m)
            logging.info(
                "Track %s is predicted as %s", track, track_prediction.get_prediction()
            )

            if self.tracking_events:
                if track_prediction.predicted_tag() != "false-positive":
                    track_prediction.tracking = True
                    self.tracking = track
                    track_prediction.normalize_score()
                    self.service.tracking(
                        self.tracking,
                        track_prediction.class_best_score,
                        track.bounds_history[-1],
                        True,
                        track_prediction.last_frame_classified,
                    )
                elif track_prediction.tracking:
                    track_prediction.tracking = False
                    track_prediction.normalize_score()
                    self.service.tracking(
                        self.tracking,
                        track_prediction.class_best_score,
                        track.bounds_history[-1],
                        False,
                        track_prediction.last_frame_classified,
                    )
                    self.tracking = None


            new_prediction = True
        if self.bluetooth_beacons:
            if new_prediction:
                active_predictions = []
                for track in self.clip.active_tracks:
                    track_prediction = self.predictions.prediction_for(track.get_id())
                    if track_prediction:
                        active_predictions.append(track_prediction)
                beacon.classification(active_predictions)
        return True

    def get_thumbnail(self, track_id = None):
        import cv2
        import sys
        from ml_tools.imageprocessing import resize_and_pad
        if self.clip is None:
            logging.info("Have no clip")
            return None
        else:
            if clip.frame_buffer.frames is None or len(clip.frame_buffer.frames)==0:
                logging.info("Have no frames")
                return None
            # make decision based on predictions??


            # Could probably get away without this if it takes to long
            with clip.frame_buffer.frame_lock:

                tracks = clip.tracks

                current_frame_num = clip.frame_buffer.current_frame.frame_number
                oldest_frame_num =  clip.frame_buffer.frames[0].frame_number
                best_contour = None

                for track in tracks:
                    confidence = None
                    tag = None
                    if predictions is not None:
                        pred = predictions.prediction_for(track.get_id())
                        if pred is not None:
                            confidence = round(100*pred.max_score)
                            tag = pred.predicted_tag()
                    regions =  track.bounds_history
                    if track.thumb_info is  None:
                        track.thumb_info = ThumbInfo(track.get_id())
                    track.thumb_info.predicted_confidence = confidence
                    track.thumb_info.predicted_tag = tag

                    if track.thumb_info.region is not None and  track.thumb_info.region.frame_number >= regions[-1].frame_number:
                        logging.info("Already up to date for track %s",track.get_id())
                        break
                    # if track.thumb_info is not None:
                    #     if best_contour is None or best_contour.points < track.thumb_info.points:
                    #         best_contour = track.thumb_info

                    i = len(regions)-1
                    first_loop = True
                    while i >=0 :
                        region = regions[i]
                        if region.frame_number >= oldest_frame_num:
                            frame =clip.frame_buffer.frames[ region.frame_number-oldest_frame_num]
                            
                            if first_loop:
                                track.thumb_info.last_frame_check = region.frame_number 
                            first_loop = False
                            assert frame.frame_number == region.frame_number
                            contour_image = frame.filtered if frame.mask is None else frame.mask
                            contours, _ = cv2.findContours(
                                np.uint8(region.subimage(contour_image)),
                                cv2.RETR_EXTERNAL,
                                # cv2.CHAIN_APPROX_SIMPLE,
                                cv2.CHAIN_APPROX_TC89_L1,
                            )
                            if len(contours) > 0:
                               if track.thumb_info.points < len(contours[0]):
                                    # logging.info("Updated thumb have contours %s vs %s for track %s",len(contours[0]), track.thumb_info.points,track.get_id())

                                    track.thumb_info.points = len(contours[0])
                                    track.thumb_info.region = region
                                    track.thumb_info.thumb = None
                        else:
                            break
                        i-=1
                    if  best_contour is None or track.thumb_info.score() > best_contour.score():
                        best_contour = track.thumb_info
                        # logging.info("Best contour is %s",track.get_id())

            if track_id is not None:
                # still caulate all thumbs so we can switch later
                track = next(track for track in tracks if track.get_id() == track_id)
                best_contour = track.thumb_info
            if best_contour is None:
                return None
            if best_contour.thumb is  None:
                frame =clip.frame_buffer.frames[best_contour.region.frame_number - oldest_frame_num]
                thumb_thermal = best_contour.region.subimage(frame.thermal)
                thumb_thermal = resize_and_pad(thumb_thermal,(32,32),None,None)
                best_contour.thumb = np.uint16(thumb_thermal)

            return best_contour.thumb, best_contour.track_id, best_contour.region
                # if self.predictions:
                
    def get_recent_frame(self, last_frame=None):
        # save us having to lock if we dont have a different frame
        if last_frame is not None and self.motion_detector.num_frames == last_frame:
            return None, None, last_frame
        last_frame = self.motion_detector.get_recent_frame()
        if self.clip:
            if last_frame is None:
                return None
            track_meta = []
            tracks = clip.active_tracks
            for track in tracks:
                pred = None
                if self.predictions:
                    pred = {self.predictions.model.id: self.predictions}
                meta = track.get_metadata(pred)
                last_pos = meta["positions"][-1].copy()
                # if self.track_extractor.scale is not None:
                # last_pos.rescale(1 / self.track_extractor.scale)
                meta["positions"] = [last_pos]
                track_meta.append(meta)

            return last_frame, track_meta, self.motion_detector.num_frames
        else:
            return (
                last_frame,
                {},
                self.motion_detector.num_frames,
            )

    def disconnected(self):
        self.motion_detector.disconnected()
        if self.recorder.recording and self.tracking_events:
            self.recording = False
            self.service.recording(False)
        self.recorder.force_stop()
        self.snapshot_recorder.force_stop()
        if self.constant_recorder is not None:
            self.constant_recorder.force_stop()

        self.end_clip()
        self.service.quit()

    def skip_frame(self):
        self.skip_classifying -= 1

        if self.clip:
            self.clip.current_frame += 1

    def take_snapshot(self):
        started = self.snapshot_recorder.start_recording(
            None, [], self.motion_detector.temp_thresh, time.time()
        )
        if not started:
            logging.info("Already taking snapshot recording")
            return False
        logging.info("Taking new snapshot recorder")
        self.snapshot_recorder.write_until = 2 * self.headers.fps
        return True

    def process_frame(self, lepton_frame, received_at):
        import time

        start = time.time()
        self.motion_detector.process_frame(lepton_frame)
        self.process_time += time.time() - start
        if self.snapshot_recorder.recording:
            self.snapshot_recorder.process_frame(False, lepton_frame, received_at)
        if self.constant_recorder is not None and self.motion_detector.can_record():
            if self.constant_recorder.recording:
                self.constant_recorder.process_frame(True, lepton_frame, received_at)
            else:
                logging.info("Starting new constant recorder")
                self.recording = self.constant_recorder.start_recording(
                    self.motion_detector.background,
                    [],
                    self.motion_detector.temp_thresh,
                    time.time(),
                )
                if self.recording and not self.use_low_power_mode:
                    set_recording_state(True)
        if (
            not self.recorder.recording
            and self.motion_detector.movement_detected
            and not lepton_frame.ffc_imminent
            and not lepton_frame.ffc_status in [1, 2]
        ):
            s_r = time.time()
            preview_frames = self.motion_detector.preview_frames()
            bak = self.motion_detector.background
            self.recording = self.recorder.start_recording(
                self.motion_detector.background,
                preview_frames,
                self.motion_detector.temp_thresh,
                received_at,
            )
            self.rec_time += time.time() - s_r
            if self.recording:
                if self.tracking_events:
                    self.service.recording(True)
                if not self.use_low_power_mode:
                    set_recording_state(True)

                if self.bluetooth_beacons:
                    beacon.recording()
                t_start = time.time()
                self.new_clip(preview_frames)
                self.tracking_time += time.time() - t_start

        if self.recorder.recording:
            t_start = time.time()
            if self.do_tracking:
                self.track_extractor.process_frame(self.clip, lepton_frame)
            self.tracking_time += time.time() - t_start
            s_r = time.time()
            if self.tracking is not None:
                tracking = self.tracking in self.clip.active_tracks
                score = 0
                prediction = ""
                all_scores = None
                last_prediction = 0
                if self.classify:
                    track_prediction = self.predictions.prediction_for(
                        self.tracking.get_id()
                    )
                    all_scores = track_prediction.class_best_score
                    last_prediction = track_prediction.last_frame_classified
                self.service.tracking(
                    self.tracking,
                    all_scores,
                    self.tracking.bounds_history[-1],
                    tracking,
                    last_prediction,
                )

                if not tracking:
                    if self.classify:
                        track_prediction.tracking = False
                    self.tracking = None

            self.recorder.process_frame(
                self.motion_detector.movement_detected, lepton_frame, received_at
            )
            self.rec_time += time.time() - s_r
            if self.classify:
                if self.motion_detector.calibrating or self.clip.on_preview():
                    self.skip_classifying = PiClassifier.SKIP_FRAMES
                    self.classified_consec = 0
                elif (
                    self.classify
                    and self.motion_detector.calibrating is False
                    and self.clip.active_tracks
                    and self.skip_classifying <= 0
                    and not self.clip.on_preview()
                ):
                    id_start = time.time()
                    identified = self.identify_last_frame()
                    if identified:
                        self.identify_time += time.time() - id_start
                        self.classified_consec += 1
                        if self.classified_consec == PiClassifier.MAX_CONSEC:
                            self.skip_classifying = PiClassifier.SKIP_FRAMES
                            self.classified_consec = 0
                else:
                    self.classified_consec = 0
            elif self.tracking is None and self.tracking_events:
                active_tracks = self.get_active_tracks()

                active_tracks = [
                    track
                    for track in active_tracks
                    if len(track) > 10 and track.last_bound.mass > 16
                ]
                logging.debug(
                    "got active tracks bigger than 16 and longer than 10 frames %s",
                    active_tracks,
                )

                active_tracks = sorted(
                    active_tracks,
                    key=lambda track: track.last_mass,
                    reverse=True,
                )

                if len(active_tracks) > 0:
                    logging.debug(
                        "tracking by biggest mass %s",
                        active_tracks[0],
                    )
                    self.tracking = active_tracks[0]

        elif self.clip is not None:
            self.end_clip()

        if not self.recorder.recording and self.recording and self.tracking_events:
            self.recording = False
            self.service.recording(False)

        self.skip_classifying -= 1
        self.frame_num += 1
        self.total_time += time.time() - start
        if (
            self.motion_detector.can_record()
            and self.frame_num % PiClassifier.DEBUG_EVERY == 0
        ):
            if self.clip is not None:
                average = np.mean(self.fps_timer.get_frames())
                mem = process_mem()
                logging.debug(
                    "tracking %s %% process %s %%  identify %s %% rec %s %% fps %s/sec process  system cpu %s process memory %s%% system memory %s behind by %s seconds",
                    round(100 * self.tracking_time / self.total_time, 3),
                    round(100 * self.process_time / self.total_time, 3),
                    round(100 * self.identify_time / self.total_time, 3),
                    round(100 * self.rec_time / self.total_time, 3),
                    round(1 / average),
                    psutil.cpu_percent(),
                    mem,
                    psutil.virtual_memory()[2],
                    time.time() - received_at,
                )
            self.tracking_time = 0
            self.process_time = 0
            self.identify_time = 0
            self.total_time = 0
            self.rec_time = 0
        self.fps_timer.add(time.time() - start)

    def create_mp4(self):
        from ml_tools.previewer import Previewer

        previewer = Previewer(self.config, self.preview_type)
        previewer.export_clip_preview(
            os.path.join(self.output_dir, self.clip.get_id() + ".mp4"),
            self.clip,
            self.predictions if self.classify else None,
        )

    def end_clip(self):
        if self.clip:
            if self.preview_type:
                self.create_mp4()
            logging.debug(
                "Ending clip with %s tracks post filtering", len(self.clip.tracks)
            )
            if self.classify:
                for t_id, prediction in self.predictions.prediction_per_track.items():
                    if prediction.max_score:
                        logging.info(
                            "Clip {} {} {}".format(
                                self.clip.get_id(),
                                t_id,
                                prediction.description(),
                            )
                        )
                self.predictions.clear_predictions()
            self.clip = None
            self.tracking = None
        global clip
        clip = None

    @property
    def res_x(self):
        return self.headers.res_x

    @property
    def res_y(self):
        return self.headers.res_y

    @property
    def output_dir(self):
        return self._output_dir


def on_track_trapped(track):
    track.trap_reported = True
    # GP could make a prediction here

    global predictions

    tag = None
    if predictions is not None:
        pred = predictions.prediction_for(track.get_id())
        if pred is not None:
            tag = pred.predicted_tag()
            track.trap_tag = tag
    logging.warn("Trapped track %s with tag %s", track, tag)
    trigger_trap(tag)


def on_recording_stopping(filename):
    from ml_tools.tools import CustomJSONEncoder

    global use_low_power_mode
    if not use_low_power_mode:
        set_recording_state(False)

    if "-snap" in filename.stem:
        return
    global clip, track_extractor, predictions

    if clip and track_extractor:
        track_extractor.apply_track_filtering(clip)
        if predictions is not None:
            valid_preds = {}
            for track in clip.tracks:
                if track.get_id() in predictions.prediction_per_track:
                    valid_preds[track.get_id()] = predictions.prediction_per_track[
                        track.get_id()
                    ]
                    valid_preds[track.get_id()].normalize_score()
            predictions.prediction_per_track = valid_preds

        # filter criteria has been scaled so resize after
        # if track_extractor.scale is not None:
        #     for track in clip.tracks:
        #         for r in track.bounds_history:
        #             # bring back to orignal size
        #             r.rescale(1 / track_extractor.scale)

        meta_name = os.path.splitext(filename)[0] + ".txt"
        logging.debug("saving meta to %s", meta_name)
        predictions_per_model = None

        if predictions is not None:
            predictions_per_model = {predictions.model.id: predictions}
        meta_data = clip.get_metadata(predictions_per_model)
        meta_data["algorithm"] = {}
        meta_data["algorithm"]["tracker_version"] = f"PI-{track_extractor.VERSION}"
        meta_data["metadata_source"] = "PI"
        if predictions is not None:
            meta_data["models"] = [predictions.model.as_dict()]
            meta_data["algorithm"]["model_name"] = predictions.model.name

        with open(meta_name, "w") as f:
            json.dump(meta_data, f, indent=4, cls=CustomJSONEncoder)


def process_mem():
    # return the memory usage in percentage like top
    process = psutil.Process(os.getppid())
    return process.memory_percent()<|MERGE_RESOLUTION|>--- conflicted
+++ resolved
@@ -7,10 +7,7 @@
 import numpy as np
 import logging
 from track.clip import Clip
-<<<<<<< HEAD
 from track.track import ThumbInfo
-=======
->>>>>>> d3c1abfa
 
 from .motiondetector import SlidingWindow
 from .processor import Processor
