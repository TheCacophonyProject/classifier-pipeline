#!/usr/bin/python3
import argparse
from datetime import datetime, timedelta
import logging
import os
import psutil
import socket
import time

import numpy as np
from threading import Thread

from config.timewindow import WindowStatus, TimeWindow, RelAbsTime
from config.config import Config
from config.thermalconfig import ThermalConfig
from .headerinfo import HeaderInfo
from ml_tools.logs import init_logging
from ml_tools.rectangle import Rectangle
from .piclassifier import PiClassifier, run_classifier
from .cameras import lepton3
import multiprocessing
from .eventreporter import log_event
from piclassifier.monitorconfig import monitor_file

SOCKET_NAME = "/var/run/lepton-frames"
VOSPI_DATA_SIZE = 160
TELEMETRY_PACKET_COUNT = 4
STOP_SIGNAL = "stop"

SKIP_SIGNAL = "skip"
SNAPSHOT_SIGNAL = "snap"

restart_pending = False
connected = False


def parse_args():
    parser = argparse.ArgumentParser()
    parser.add_argument("--file", help="a test file to send", default=None)
    parser.add_argument(
        "-p",
        "--preview-type",
        help="Create MP4 previews of this type",
    )
    parser.add_argument(
        "-c",
        "--config-file",
        help="Path to config file to use",
    )

    parser.add_argument(
        "--thermal-config-file", help="Path to pi-config file (config.toml) to use"
    )
    parser.add_argument(
        "--ir", action="count", help="Path to pi-config file (config.toml) to use"
    )

    parser.add_argument(
        "--fps",
        type=int,
        default=None,
        help="When running a file through specify the frame rate you want it to run at, otherwise it runs as fast as the cpu can",
    )

    args = parser.parse_args()
    return args


# Links to socket and continuously waits for 1 connection
def main():
    init_logging()
    args = parse_args()

    config = Config.load_from_file(args.config_file)
    thermal_config = ThermalConfig.load_from_file(args.thermal_config_file)
    monitor_thread = Thread(
        target=monitor_file, args=(file_changed, thermal_config.config_file)
    )
    monitor_thread.daemon = True
    monitor_thread.start()
    thermal_config.recorder.rec_window.set_location(
        *thermal_config.location.get_lat_long(use_default=True),
        thermal_config.location.altitude,
    )

    if args.file:
        return parse_file(
            args.file, config, thermal_config, args.preview_type, args.fps
        )

    process_queue = multiprocessing.Queue()

    # get a cloned window so we dont update it
    if not thermal_config.recorder.use_low_power_mode:
        snapshot_thread = Thread(
            target=take_snapshots,
            args=(
                thermal_config.recorder.rec_window.clone(),
                process_queue,
            ),
        )
        snapshot_thread.daemon = True
        snapshot_thread.start()
    if args.ir or thermal_config.device_setup.ir:
        while True:
            if restart_pending:
                break
            try:
                read = ir_camera(config, thermal_config, process_queue)
                if read == 0:
                    logging.error("Error reading camera try again in 10")
                    time.sleep(10)
                else:
                    log_event("camera-disconnected", f"read {read} frames")
            except Exception as ex:
                log_event("camera-disconnected", ex)
                logging.error("Error reading camera try again in 10", exc_info=True)
                time.sleep(10)
        return

    try:
        os.unlink(SOCKET_NAME)
    except OSError:
        if os.path.exists(SOCKET_NAME):
            raise
    logging.info("running as thermal")

    sock = socket.socket(socket.AF_UNIX, socket.SOCK_STREAM)
    sock.bind(SOCKET_NAME)
    sock.settimeout(3 * 60)  # 3 minutes
    sock.listen(1)

    global connected
    while True:
        if restart_pending:
            sock.close()
            break
        logging.info("waiting for a connection")
        try:
            connection, client_address = sock.accept()
            connected = True
            logging.info("connection from %s", client_address)
            log_event("camera-connected", {"type": "thermal"})
            handle_connection(
                connection, config, args.thermal_config_file, process_queue
            )
        except socket.timeout:
            logging.error("Socket %s timeout error", SOCKET_NAME, exc_info=True)
            return

        except Exception as ex:
            log_event("camera-disconnected", ex)
            logging.error("Error with connection", exc_info=True)
        finally:
            # Clean up the connection
            try:
                connection.close()
            except:
                pass
        connected = False


def file_changed(event):
    logging.info("Received file changed event %s restarting", event)
    global restart_pending
    restart_pending = True
    if not connected:
        logging.info("Not conencted so closing")
        os._exit(0)


def parse_file(file, config, thermal_config, preview_type, fps):
    _, ext = os.path.splitext(file)
    thermal_config.recorder.rec_window = rec_window = TimeWindow(
        RelAbsTime(""), RelAbsTime(""), None, None, 0
    )

    if ext == ".cptv":
        parse_cptv(file, config, thermal_config.config_file, preview_type, fps)
    else:
        parse_ir(file, config, thermal_config, preview_type, fps)


def parse_ir(file, config, thermal_config, preview_type, fps):
    from piclassifier import irmotiondetector
    import cv2

    irmotiondetector.MIN_FRAMES = 0
    count = 0
    vidcap = cv2.VideoCapture(file)
    while True:
        if fps is not None:
            time.sleep(1 / fps)
        success, image = vidcap.read()
        if not success:
            break
        # gray = cv2.resize(gray, (640, 480))
        if count == 0:
            res_y, res_x = image.shape[:2]
            headers = HeaderInfo(
                res_x=res_x,
                res_y=res_y,
                fps=10,
                brand=None,
                model="IR",
                frame_size=res_y * res_x,
                pixel_bits=8,
                serial="",
                firmware="",
            )

            pi_classifier = PiClassifier(
                config,
                thermal_config,
                headers,
                thermal_config.motion.run_classifier,
                0,
                preview_type,
            )
            gray = cv2.cvtColor(image, cv2.COLOR_BGR2GRAY)
            pi_classifier.motion_detector._background._background = np.float32(gray)
            pi_classifier.motion_detector._background.update_background(
                gray, learning_rate=1
            )
            pi_classifier.motion_detector._background._frames = 1000
            count += 1
            # assume this has been run over 1000 frames
            continue
        # frame = Frame(image, None, None, None, None)
        # frame.received_at = time.time()
        pi_classifier.process_frame(image, time.time())
        count += 1
    vidcap.release()
    pi_classifier.disconnected()


<<<<<<< HEAD
def preview_socket(headers, frame_queue):
    import yaml

    # convert casing
    python_dic = headers.__dict__
    go_dic = {}
    for k, v in python_dic.items():
        new_key = f"{k[0].upper()}{k[1:]}"
        try:
            under_index = new_key.index("_")
            new_key = f"{new_key[:under_index]}{new_key[under_index+1].upper()}{new_key[under_index+2:]}"
        except:
            pass
        go_dic[new_key] = v
    header_bytes = yaml.dump(go_dic).encode()
    header_bytes += b"\nclear"

    while True:
        try:
            # connect to management socket
            frameSocket = socket.socket(socket.AF_UNIX, socket.SOCK_STREAM)
            logging.info("trying connect")
            frameSocket.connect("/var/spool/managementd")
            logging.info("Connected to management interface")
            frameSocket.send(header_bytes)
            telemetry_bytes = bytearray(640)
            # if we need this can add the correct info
            while True:
                frame = frame_queue.get()
                if isinstance(frame, str):
                    if frame == STOP_SIGNAL:
                        return
                if frame is None:
                    logging.info("Disconnected")
                    break
                frame_bytes = frame.pix.byteswap().tobytes()
                frame_bytes = telemetry_bytes + frame_bytes
                frameSocket.send(frame_bytes)
        except:
            logging.error("Failed to connect to /var/spool/managementd", exc_info=True)
            try:
                # empty the queue
                items = frame_queue.qsize()
                items = max(items, 1)
                for _ in range(items):
                    item = frame_queue.get(100)
                    if isinstance(item, str):
                        if item == STOP_SIGNAL:
                            return
            except:
                pass
            # could not connect wait a few seconds
            time.sleep(2)


def parse_cptv(file, config, thermal_config_file, preview_type, fps):
    from cptv import Frame
    from cptv_rs_python_bindings import CptvReader
    import yaml
    from piclassifier.telemetry import Telemetry

    reader = CptvReader(str(file))
    header = reader.get_header()
    telemetry_size = 160 * 4
    headers = HeaderInfo(
        res_x=header.x_resolution,
        res_y=header.y_resolution,
        fps=9,
        brand=header.brand if header.brand else None,
        model=header.model if header.model else None,
        frame_size=header.x_resolution * header.y_resolution * 2 + telemetry_size,
        pixel_bits=16,
        serial="",
        firmware="",
    )

    frame_queue = multiprocessing.Queue()
    preview_process = multiprocessing.Process(
        target=preview_socket,
        args=(
            headers,
            frame_queue,
        ),
    )
    preview_process.start()
    thermal_config = ThermalConfig.load_from_file(thermal_config_file, headers.model)

    pi_classifier = PiClassifier(
        config,
        thermal_config,
        headers,
        thermal_config.motion.run_classifier,
        0,
        preview_type,
    )
    while True:
        frame = reader.next_frame()

        if frame is None:
            break
=======
def parse_cptv(file, config, thermal_config_file, preview_type, fps):
    from cptv import Frame
    from cptv_rs_python_bindings import CptvReader

    reader = CptvReader(str(file))
    header = reader.get_header()

    headers = HeaderInfo(
        res_x=header.x_resolution,
        res_y=header.y_resolution,
        fps=9,
        brand=header.brand if header.brand else None,
        model=header.model if header.model else None,
        frame_size=header.x_resolution * header.y_resolution * 2,
        pixel_bits=16,
        serial="",
        firmware="",
    )
    thermal_config = ThermalConfig.load_from_file(thermal_config_file, headers.model)

    pi_classifier = PiClassifier(
        config,
        thermal_config,
        headers,
        thermal_config.motion.run_classifier,
        0,
        preview_type,
    )
    while True:
        frame = reader.next_frame()

        if frame is None:
            break

>>>>>>> 4f779b3e
        # to get extra properties and allow pickling convert to cptv.Frame
        frame = Frame(
            frame.pix,
            timedelta(milliseconds=frame.time_on),
            timedelta(milliseconds=frame.last_ffc_time),
            frame.temp_c,
            frame.last_ffc_temp_c,
            frame.background_frame,
        )
<<<<<<< HEAD

        frame_queue.put(frame)

=======
>>>>>>> 4f779b3e
        frame.ffc_imminent = False
        frame.ffc_status = 0

        if frame.background_frame:
            pi_classifier.motion_detector._background._background = frame.pix
            continue
        pi_classifier.process_frame(frame, time.time())
        if fps is not None:
            time.sleep(1.0 / fps)
    pi_classifier.disconnected()
<<<<<<< HEAD
    frame_queue.put(STOP_SIGNAL)
    preview_process.join(7)
    if preview_process.is_alive():
        logging.info("Killing preview process")
        try:
            preview_process.kill()
        except:
            pass
=======
>>>>>>> 4f779b3e


def get_processor(process_queue, config, thermal_config, headers):
    p_processor = multiprocessing.Process(
        target=run_classifier,
        args=(
            process_queue,
            config,
            thermal_config,
            headers,
            thermal_config.motion.run_classifier,
        ),
    )
    return p_processor


def handle_headers(connection):
    headers = b""
    left_over = None
    while True:
        logging.info("Getting header info")
        data = connection.recv(4096)

        if not data:
            raise Exception("Disconnected from camera while getting headers")
        headers += data
        done = headers.find(b"\n\n")
        if done > -1:
            left_over = headers[done + 2 :]
            headers = headers[:done]
            if left_over[:5] == b"clear":
                left_over = left_over[5:]
            break
    return HeaderInfo.parse_header(headers.decode()), left_over


def ir_camera(config, thermal_config, process_queue):
    import cv2

    FPS = 10
    logging.info("Starting ir video capture")
    cap = cv2.VideoCapture(0)
    cap.set(cv2.CAP_PROP_FPS, FPS)
    frames = 0
    try:
        res_x = cap.get(cv2.CAP_PROP_FRAME_WIDTH)
        res_y = cap.get(cv2.CAP_PROP_FRAME_HEIGHT)
        headers = HeaderInfo(
            res_x=int(res_x),
            res_y=int(res_y),
            fps=FPS,
            brand=None,
            model="IR",
            frame_size=res_y * res_x,
            pixel_bits=8,
            serial="",
            firmware="",
        )

        global connected
        connected = True
        processor = get_processor(process_queue, config, thermal_config, headers)
        processor.start()
        drop_frame = None
        dropped = 0
        start_dropping = None

        while True:
            if restart_pending:
                logging.info("Restarting as config changed")
                process_queue.put(STOP_SIGNAL)
                # give it time to clean up
                processor.join(5)
                if processor.is_alive():
                    logging.info("Killing process")
                    try:
                        processor.kill()
                    except:
                        pass
                break
            returned, frame = cap.read()
            if not processor.is_alive():
                logging.info("Processor stopped, restarting %s", processor.is_alive())
                processor = get_processor(
                    process_queue, config, thermal_config, headers
                )
                processor.start()
            if not returned:
                logging.info("no frame from video capture")
                process_queue.put(STOP_SIGNAL)
                break
            frames += 1
            if frames == 1:
                log_event("camera-connected", {"type": "IR"})
            if drop_frame is not None and (frames - start_dropping) % drop_frame == 0:
                logging.info("Dropping frame due to slow processing")
                dropped += 1
            else:
                process_queue.put((frame, time.time()))
            qsize = process_queue.qsize()
            if qsize > headers.fps * 4 and (
                drop_frame is None or frames > (start_dropping + drop_frame)
            ):
                # drop every 9th frame
                if drop_frame is None:
                    drop_frame = 9
                else:
                    drop_frame = drop_frame - 1
                # drop first frame
                start_dropping = frames + 1
                logging.info("Dropping every %s frame as qsize %s", drop_frame, qsize)
            elif qsize < headers.fps * 3:
                drop_frame = None
                start_dropping = None
    finally:
        if processor is not None:
            time.sleep(5)
            processor.kill()
    return frames


def next_snapshot(window, prev_window_type=None):
    current_status = None
    if prev_window_type is None:
        current_status = window.window_status()
    if window.non_stop:
        if prev_window_type is not None:
            window.next_window()
        return (window.start.dt, WindowStatus.non_stop)
    if current_status == WindowStatus.before or (
        prev_window_type == WindowStatus.after
    ):
        return (window.next_start(), WindowStatus.before)
    elif not window.non_stop and (
        current_status == WindowStatus.inside or prev_window_type == WindowStatus.before
    ):
        started = window.next_start()
        if (
            current_status is not None
            and abs((started - datetime.now()).total_seconds()) < 60 * 30
        ):
            logging.info("Started inside window within 30 mins")
            return (started, WindowStatus.before)

        return (window.next_end(), WindowStatus.inside)
    else:
        # next windowtimes
        window.next_window()
        return (window.next_start(), WindowStatus.before)


def take_snapshots(window, process_queue):
    if window.non_stop:
        window.start.dt = datetime.now()
        window.end.dt = datetime.now()
    next_snap = next_snapshot(window, None)
    while True:
        if next_snap is None:
            snap_time = datetime.now()
        else:
            snap_time = next_snap[0] - timedelta(minutes=2)
        time_until = (snap_time - datetime.now()).total_seconds()
        if time_until > 0:
            logging.info("Taking snapshot at %s", snap_time)
            time.sleep(time_until)
        logging.info("Sending snapshot signal")
        process_queue.put(SNAPSHOT_SIGNAL)
        next_snap = next_snapshot(window, next_snap[1])


def handle_connection(connection, config, thermal_config_file, process_queue):
    headers, extra_b = handle_headers(connection)
    thermal_config = ThermalConfig.load_from_file(thermal_config_file, headers.model)
    logging.info(
        "parsed camera headers %s running with config %s", headers, thermal_config
    )

    processor = get_processor(process_queue, config, thermal_config, headers)
    processor.start()

    edge = config.tracking["thermal"].edge_pixels
    crop_rectangle = Rectangle(
        edge, edge, headers.res_x - 2 * edge, headers.res_y - 2 * edge
    )
    raw_frame = lepton3.Lepton3(headers)
    read = 0
    try:
        while True:
            if restart_pending:
                logging.info("Restarting as config changed")
                process_queue.put(STOP_SIGNAL)
                # give it time to clean up
                processor.join(5)
                if processor.is_alive():
                    logging.info("Killing process")
                    try:
                        processor.kill()
                    except:
                        pass
                break
            if not processor.is_alive():
                logging.info("Processor stopped restarting")
                processor = get_processor(
                    process_queue, config, thermal_config, headers
                )
                processor.start()
            if extra_b is not None:
                data = extra_b + connection.recv(
                    headers.frame_size - len(extra_b), socket.MSG_WAITALL
                )
                extra_b = None
            else:
                data = connection.recv(headers.frame_size, socket.MSG_WAITALL)

            if not data:
                logging.info("disconnected from camera")
                process_queue.put(STOP_SIGNAL)
                break
            try:
                message = data[:5]
                if message == b"clear":
                    logging.info(
                        "processing error from camera"
                    )  # TODO Check if this is handled properly.
                    process_queue.put(STOP_SIGNAL)
                    break
            except:
                pass
            read += 1

            frame = raw_frame.parse(data)
            frame.received_at = time.time()
            cropped_frame = crop_rectangle.subimage(frame.pix)
            t_min = np.amin(cropped_frame)
            # seems to happen if pi is working hard
            if t_min == 0:
                logging.warning(
                    "received frame has odd values skipping thermal frame min {} cpu % {} memory % {}".format(
                        t_min, psutil.cpu_percent(), psutil.virtual_memory()[2]
                    )
                )
                log_event("bad-thermal-frame", f"Bad Pixel of {t_min}")
                process_queue.put(SKIP_SIGNAL)
            else:
                process_queue.put((frame, time.time()))

    finally:
        time.sleep(5)
        # give it a moment to close down properly
        processor.terminate()<|MERGE_RESOLUTION|>--- conflicted
+++ resolved
@@ -234,7 +234,6 @@
     pi_classifier.disconnected()
 
 
-<<<<<<< HEAD
 def preview_socket(headers, frame_queue):
     import yaml
 
@@ -293,8 +292,6 @@
 def parse_cptv(file, config, thermal_config_file, preview_type, fps):
     from cptv import Frame
     from cptv_rs_python_bindings import CptvReader
-    import yaml
-    from piclassifier.telemetry import Telemetry
 
     reader = CptvReader(str(file))
     header = reader.get_header()
@@ -335,42 +332,6 @@
 
         if frame is None:
             break
-=======
-def parse_cptv(file, config, thermal_config_file, preview_type, fps):
-    from cptv import Frame
-    from cptv_rs_python_bindings import CptvReader
-
-    reader = CptvReader(str(file))
-    header = reader.get_header()
-
-    headers = HeaderInfo(
-        res_x=header.x_resolution,
-        res_y=header.y_resolution,
-        fps=9,
-        brand=header.brand if header.brand else None,
-        model=header.model if header.model else None,
-        frame_size=header.x_resolution * header.y_resolution * 2,
-        pixel_bits=16,
-        serial="",
-        firmware="",
-    )
-    thermal_config = ThermalConfig.load_from_file(thermal_config_file, headers.model)
-
-    pi_classifier = PiClassifier(
-        config,
-        thermal_config,
-        headers,
-        thermal_config.motion.run_classifier,
-        0,
-        preview_type,
-    )
-    while True:
-        frame = reader.next_frame()
-
-        if frame is None:
-            break
-
->>>>>>> 4f779b3e
         # to get extra properties and allow pickling convert to cptv.Frame
         frame = Frame(
             frame.pix,
@@ -380,12 +341,9 @@
             frame.last_ffc_temp_c,
             frame.background_frame,
         )
-<<<<<<< HEAD
 
         frame_queue.put(frame)
 
-=======
->>>>>>> 4f779b3e
         frame.ffc_imminent = False
         frame.ffc_status = 0
 
@@ -396,7 +354,6 @@
         if fps is not None:
             time.sleep(1.0 / fps)
     pi_classifier.disconnected()
-<<<<<<< HEAD
     frame_queue.put(STOP_SIGNAL)
     preview_process.join(7)
     if preview_process.is_alive():
@@ -405,8 +362,6 @@
             preview_process.kill()
         except:
             pass
-=======
->>>>>>> 4f779b3e
 
 
 def get_processor(process_queue, config, thermal_config, headers):
