--- conflicted
+++ resolved
@@ -144,12 +144,9 @@
                 self.config.use_opt_flow,
                 cache_to_disk,
                 do_tracking=track,
-<<<<<<< HEAD
                 calculate_filtered=True,
                 verbose=self.config.verbose,
-=======
                 calculate_thumbnail_info=calculate_thumbnails,
->>>>>>> e9883a11
             )
             logging.info("Using clip extractor")
 
