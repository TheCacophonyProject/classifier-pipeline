"""
classifier-pipeline - this is a server side component that manipulates cptv
files and to create a classification model of animals present
Copyright (C) 2018, The Cacophony Project

This program is free software: you can redistribute it and/or modify
it under the terms of the GNU General Public License as published by
the Free Software Foundation, either version 3 of the License, or
(at your option) any later version.

This program is distributed in the hope that it will be useful,
but WITHOUT ANY WARRANTY; without even the implied warranty of
MERCHANTABILITY or FITNESS FOR A PARTICULAR PURPOSE.  See the
GNU General Public License for more details.

You should have received a copy of the GNU General Public License
along with this program. If not, see <http://www.gnu.org/licenses/>.
"""

import attr
import dateutil.parser
import os
<<<<<<< HEAD
=======

>>>>>>> be3f0ee0
from .defaultconfig import DefaultConfig


@attr.s
class BuildConfig(DefaultConfig):
    banned_clips_file = attr.ib()
    banned_clips = attr.ib()
    clip_end_date = attr.ib()
    cap_bin_weight = attr.ib()
    use_previous_split = attr.ib()
    excluded_trap = attr.ib()
    label_weights = attr.ib()
    test_min_mass = attr.ib()
    train_min_mass = attr.ib()
    max_validation_set_track_duration = attr.ib()
    test_set_count = attr.ib()
    test_set_bins = attr.ib()
    segment_length = attr.ib()
    segment_spacing = attr.ib()
    previous_split = attr.ib()
    max_segments_per_track = attr.ib()
    max_frames_per_track = attr.ib()

    @classmethod
    def load(cls, build):
        return cls(
            banned_clips_file=build["banned_clips_file"],
            clip_end_date=dateutil.parser.parse(build["clip_end_date"])
            if build["clip_end_date"]
            else None,
            cap_bin_weight=build["cap_bin_weight"],
            use_previous_split=build["use_previous_split"],
            banned_clips=load_banned_clips_file(build["banned_clips_file"]),
            excluded_trap=build["excluded_trap"],
            label_weights=build["label_weights"],
            test_min_mass=build["test_min_mass"],
            train_min_mass=build["train_min_mass"],
            max_validation_set_track_duration=build[
                "max_validation_set_track_duration"
            ],
            test_set_count=build["test_set_count"],
            test_set_bins=build["test_set_bins"],
            segment_length=build["segment_length"],
            segment_spacing=build["segment_spacing"],
            previous_split=build["previous_split"],
            max_segments_per_track=build["max_segments_per_track"],
            max_frames_per_track=build["max_frames_per_track"],
        )

    @classmethod
    def get_defaults(cls):
        return cls(
            banned_clips_file=None,
            clip_end_date=None,
            cap_bin_weight=1.5,
            use_previous_split=True,
            banned_clips=None,
            excluded_trap=True,
            label_weights=None,
            test_min_mass=30,
            train_min_mass=20,
            max_validation_set_track_duration=3 * 60,
            test_set_count=300,
            test_set_bins=10,
            segment_length=3,
            segment_spacing=1,
            previous_split="template.dat",
            max_segments_per_track=None,
            max_frames_per_track=None,
        )

    def validate(self):
        return True


def load_banned_clips_file(filename):
    if not filename or not os.path.exists(filename):
        return None
    if not os.path.isfile(filename):
        return None
    files = []

    with open(filename) as stream:
        for line in stream:
            files.append(line.strip())
    return files<|MERGE_RESOLUTION|>--- conflicted
+++ resolved
@@ -20,10 +20,6 @@
 import attr
 import dateutil.parser
 import os
-<<<<<<< HEAD
-=======
-
->>>>>>> be3f0ee0
 from .defaultconfig import DefaultConfig
 
 
