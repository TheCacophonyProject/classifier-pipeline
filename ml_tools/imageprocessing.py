--- conflicted
+++ resolved
@@ -9,36 +9,27 @@
 from track.track import TrackChannels
 
 
-<<<<<<< HEAD
-def rotate(image, degrees, mode="nearest", order=1):
-    return ndimage.rotate(image, degrees, reshape=False, mode=mode, order=order)
+def resize_cv(image, dim, interpolation=None, extra_h=0, extra_v=0):
 
-
-def overlay_image(
-=======
-def resize_cv(image, dim, channel, extra_h=0, extra_v=0):
-    interpolation = (
-        cv2.INTER_LINEAR if channel != TrackChannels.mask else cv2.INTER_NEAREST
-    )
     return cv2.resize(
         np.float32(image),
         dsize=(dim[0] + extra_h, dim[1] + extra_v),
-        interpolation=interpolation,
+        interpolation=interpolation if interpolation else cv2.INTER_LINEAR,
     )
 
 
-def resize_with_aspect(frame, dim, channel):
+def resize_with_aspect(frame, dim, min_pad=False, interpolation=None):
     scale_percent = (dim / np.array(frame.shape)).min()
     width = int(frame.shape[1] * scale_percent)
     height = int(frame.shape[0] * scale_percent)
     resize_dim = (width, height)
-    if channel == TrackChannels.thermal:
+    if min_pad:
         pad = np.min(frame)
     else:
         pad = 0
     resized = np.full(dim, pad, dtype=frame.dtype)
     offset = np.int16((np.array(dim) - np.array(resize_dim)) / 2.0)
-    frame_resized = resize_cv(frame, resize_dim, channel)
+    frame_resized = resize_cv(frame, resize_dim, interpolation=interpolation)
     resized[
         offset[1] : offset[1] + frame_resized.shape[0],
         offset[0] : offset[0] + frame_resized.shape[1],
@@ -47,7 +38,6 @@
 
 
 def movement_images(
->>>>>>> 35ef0a67
     frames,
     regions,
     dim,
