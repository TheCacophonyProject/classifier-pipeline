--- conflicted
+++ resolved
@@ -176,12 +176,7 @@
     img.save(filename + ".png")
 
 
-index = 0
-
-
 def theshold_saliency(image, otsus=False, threshold=100, kernel=(15, 15)):
-<<<<<<< HEAD
-=======
     image = np.uint8(image)
     # image = cv2.fastNlMeansDenoising(np.uint8(image), None)
 
@@ -249,7 +244,6 @@
 
 def detect_objects(image, otsus=False, threshold=30, kernel=(15, 15)):
 
->>>>>>> b1b21f7c
     image = np.uint8(image)
     # image = cv2.fastNlMeansDenoising(np.uint8(image), None)
 
