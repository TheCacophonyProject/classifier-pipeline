from abc import ABC, abstractmethod

import json
import logging
import numpy as np
from ml_tools.hyperparams import HyperParams
from pathlib import Path


class Interpreter(ABC):
    def __init__(self, model_file, data_type):
        self.load_json(model_file)
        self.data_type = data_type

    def load_json(self, filename):
        """Loads model and parameters from file."""
        filename = Path(filename)
        filename = filename.with_suffix(".json")
        logging.info("Loading metadata from %s", filename)
        metadata = json.load(open(filename, "r"))

        self.labels = metadata["labels"]
        self.params = HyperParams()
        self.params.update(metadata.get("hyperparams", {}))
        self.data_type = metadata.get("type", "thermal")

    @abstractmethod
    def shape(self):
        """Prediction shape"""
        ...

    @abstractmethod
    def predict(self, frames):
        """predict"""
        ...

    def predict_track(self, clip, track, **args):
        frames, preprocessed, mass = self.preprocess(clip, track, args)
        # print("preprocess is %s", preprocessed)
        if preprocessed is None or len(preprocessed) == 0:
            return None, None, None
        pred = self.predict(np.array(preprocessed))
        return frames, pred, mass

    def preprocess(self, clip, track, args):
        if self.TYPE == "RandomForest":
            return
        last_x_frames = args.get("last_x_frames", 1)
        scale = args.get("scale", None)
<<<<<<< HEAD
=======

        frame_ago = 0
        # get non blank frames
        regions = []
        frames = []
        for r in reversed(track.bounds_history):
            if not r.blank:
                frame = clip.frame_buffer.get_frame_ago(frame_ago)
                if frame is None:
                    break
                frame = frame
                regions.append(r)
                frames.append(frame)
                assert frame.frame_number == r.frame_number
                if len(regions) == last_x_frames:
                    break
            frame_ago += 1
        if len(frames) == 0:
            return None, None, None

>>>>>>> c032fbf8
        if self.data_type == "IR":
            logging.info("Preprocess IR scale %s last_x %s", scale, last_x_frames)
            from ml_tools.preprocess import (
                preprocess_ir,
            )

<<<<<<< HEAD
            frame_ago = 1
            # get non blank frames
            regions = []
            frames = []
            for r in reversed(track.bounds_history):
                if not r.blank:
                    frame = clip.frame_buffer.get_frame_ago(frame_ago)
                    if frame is None:
                        break
                    frames.append(frame)
                    regions.append(r)
                    if len(regions) == last_x_frames:
                        break
                frame_ago += 1
            if len(frames) == 0:
                return None, None, None
=======
>>>>>>> c032fbf8
            preprocessed = []
            masses = []
            for region, frame in zip(regions, frames):
                if (
                    frame is None
                    or region.width == 0
                    or region.height == 0
                    or region.blank
                ):
                    continue
                params = self.params

                pre_f = preprocess_ir(
<<<<<<< HEAD
                    frame,
=======
                    frame.copy(),
>>>>>>> c032fbf8
                    (
                        params.frame_size,
                        params.frame_size,
                    ),
                    region=region,
                    preprocess_fn=self.preprocess_fn,
                )
                if pre_f is None:
                    continue
                preprocessed.append(pre_f)
                masses.append(1)
            return [frame.frame_number for f in frames], preprocessed, masses
        elif self.data_type == "thermal":
<<<<<<< HEAD
            from ml_tools.preprocess import preprocess_movement, preprocess_frame
=======
            from ml_tools.preprocess import (
                preprocess_movement,
            )
>>>>>>> c032fbf8

            frames_per_classify = args.get("frames_per_classify", 25)
            logging.info(
                "Preprocess thermal scale %s frames_per_classify %s last_x %s",
                scale,
                frames_per_classify,
                last_x_frames,
            )
<<<<<<< HEAD
            frame_ago = 0
            # get non blank frames
            regions = []
            frames = []
            for r in reversed(track.bounds_history):
                if not r.blank:
                    frame = clip.frame_buffer.get_frame_ago(frame_ago)
                    if frame is None:
                        break
                    frame = frame
                    regions.append(r)
                    frames.append(frame)
                    assert frame.frame_number == r.frame_number
                    if len(regions) == last_x_frames:
                        break
                frame_ago += 1
            if len(frames) == 0:
                return None, None, None
=======

>>>>>>> c032fbf8
            indices = np.random.choice(
                len(regions),
                min(frames_per_classify, len(regions)),
                replace=False,
            )
            indices.sort()
            frames = np.array(frames)[indices]
            regions = np.array(regions)[indices]

            refs = []
            segment_data = []
            mass = 0
            params = self.params

            for frame, region in zip(frames, regions):
                if region.blank:
                    continue
<<<<<<< HEAD
                preprocessed_f = preprocess_frame(
                    frame,
                    (params.frame_size, params.frame_size),
                    region,
                    clip.crop_rectangle,
                )
                mass += region.mass
                segment_data.append(preprocessed_f)
=======
                refs.append(np.median(frame.thermal))
                thermal_reference = np.median(frame.thermal)
                f = frame.crop_by_region(region)
                mass += region.mass
                f.resize_with_aspect(
                    (params.frame_size, params.frame_size),
                    clip.crop_rectangle,
                    True,
                )
                segment_data.append(f)
>>>>>>> c032fbf8

            preprocessed = preprocess_movement(
                segment_data,
                params.square_width,
                params.frame_size,
                red_type=params.red_type,
                green_type=params.green_type,
                blue_type=params.blue_type,
                preprocess_fn=self.preprocess_fn,
<<<<<<< HEAD
            )
            if preprocessed is None:
                return None, mass
            return [f.frame_number for f in frames], [preprocessed], [mass]
=======
                reference_level=refs,
                keep_edge=params.keep_edge,
            )
            if preprocessed is None:
                return None, None, mass
            return [f.frame_number for f in frames], [preprocessed], [mass]


class NeuralInterpreter(Interpreter):
    TYPE = "Neural"

    def __init__(self, model_name):
        from openvino.inference_engine import IENetwork, IECore

        super().__init__(model_name)
        model_name = Path(model_name)
        # can use to test on PC
        # device = "CPU"
        device = "MYRIAD"
        model_xml = model_name.with_suffix(".xml")
        model_bin = model_name.with_suffix(".bin")
        ie = IECore()
        ie.set_config({}, device)
        net = ie.read_network(model=model_xml, weights=model_bin)
        self.input_blob = next(iter(net.input_info))
        self.out_blob = next(iter(net.outputs))
        self.input_shape = net.input_info[self.input_blob].input_data.shape

        net.batch_size = 1
        self.exec_net = ie.load_network(network=net, device_name=device)
        self.preprocess_fn = inc3_preprocess

    def predict(self, input_x):
        if input_x is None:
            return None
        input_x = np.float32(input_x)
        channels_last = input_x.shape[-1] == 3
        if channels_last:
            input_x = np.moveaxis(input_x, 3, 1)
        # input_x = np.transpose(input_x, axes=[3, 1, 2])
        # input_x = np.array([[rearranged_arr]])
        res = self.exec_net.infer(inputs={self.input_blob: input_x})
        res = res[self.out_blob]
        return res

    def shape(self):
        return self.input_shape


class LiteInterpreter(Interpreter):
    TYPE = "TFLite"

    def __init__(self, model_name):
        super().__init__(model_name)

        import tflite_runtime.interpreter as tflite

        model_name = Path(model_name)
        model_name = model_name.with_suffix(".tflite")
        self.interpreter = tflite.Interpreter(str(model_name))

        self.interpreter.allocate_tensors()  # Needed before execution!

        self.output = self.interpreter.get_output_details()[
            0
        ]  # Model has single output.
        self.input = self.interpreter.get_input_details()[0]  # Model has single input.
        self.preprocess_fn = inc3_preprocess

    def predict(self, input_x):
        input_x = np.float32(input_x)

        self.interpreter.set_tensor(self.input["index"], input_x)
        self.interpreter.invoke()
        pred = self.interpreter.get_tensor(self.output["index"])
        return pred

    def shape(self):
        return self.input["shape"]


def inc3_preprocess(x):
    x /= 127.5
    x -= 1.0
    return x


def get_interpreter(model):
    # model_name, type = os.path.splitext(model.model_file)

    logging.info(
        "Loading %s of type %s",
        model.model_file,
        model.type,
    )

    if model.type == LiteInterpreter.TYPE:
        classifier = LiteInterpreter(model.model_file)
    elif model.type == NeuralInterpreter.TYPE:
        classifier = NeuralInterpreter(model.model_file)
    elif model.type == "RandomForest":
        from ml_tools.forestmodel import ForestModel

        classifier = ForestModel(model.model_file)
    else:
        from ml_tools.kerasmodel import KerasModel

        classifier = KerasModel()
        classifier.load_model(model.model_file, weights=model.model_weights)

    return classifier
>>>>>>> c032fbf8
<|MERGE_RESOLUTION|>--- conflicted
+++ resolved
@@ -47,8 +47,6 @@
             return
         last_x_frames = args.get("last_x_frames", 1)
         scale = args.get("scale", None)
-<<<<<<< HEAD
-=======
 
         frame_ago = 0
         # get non blank frames
@@ -69,32 +67,12 @@
         if len(frames) == 0:
             return None, None, None
 
->>>>>>> c032fbf8
         if self.data_type == "IR":
             logging.info("Preprocess IR scale %s last_x %s", scale, last_x_frames)
             from ml_tools.preprocess import (
                 preprocess_ir,
             )
 
-<<<<<<< HEAD
-            frame_ago = 1
-            # get non blank frames
-            regions = []
-            frames = []
-            for r in reversed(track.bounds_history):
-                if not r.blank:
-                    frame = clip.frame_buffer.get_frame_ago(frame_ago)
-                    if frame is None:
-                        break
-                    frames.append(frame)
-                    regions.append(r)
-                    if len(regions) == last_x_frames:
-                        break
-                frame_ago += 1
-            if len(frames) == 0:
-                return None, None, None
-=======
->>>>>>> c032fbf8
             preprocessed = []
             masses = []
             for region, frame in zip(regions, frames):
@@ -108,11 +86,7 @@
                 params = self.params
 
                 pre_f = preprocess_ir(
-<<<<<<< HEAD
-                    frame,
-=======
                     frame.copy(),
->>>>>>> c032fbf8
                     (
                         params.frame_size,
                         params.frame_size,
@@ -126,13 +100,9 @@
                 masses.append(1)
             return [frame.frame_number for f in frames], preprocessed, masses
         elif self.data_type == "thermal":
-<<<<<<< HEAD
-            from ml_tools.preprocess import preprocess_movement, preprocess_frame
-=======
             from ml_tools.preprocess import (
                 preprocess_movement,
             )
->>>>>>> c032fbf8
 
             frames_per_classify = args.get("frames_per_classify", 25)
             logging.info(
@@ -141,28 +111,7 @@
                 frames_per_classify,
                 last_x_frames,
             )
-<<<<<<< HEAD
-            frame_ago = 0
-            # get non blank frames
-            regions = []
-            frames = []
-            for r in reversed(track.bounds_history):
-                if not r.blank:
-                    frame = clip.frame_buffer.get_frame_ago(frame_ago)
-                    if frame is None:
-                        break
-                    frame = frame
-                    regions.append(r)
-                    frames.append(frame)
-                    assert frame.frame_number == r.frame_number
-                    if len(regions) == last_x_frames:
-                        break
-                frame_ago += 1
-            if len(frames) == 0:
-                return None, None, None
-=======
-
->>>>>>> c032fbf8
+
             indices = np.random.choice(
                 len(regions),
                 min(frames_per_classify, len(regions)),
@@ -180,16 +129,6 @@
             for frame, region in zip(frames, regions):
                 if region.blank:
                     continue
-<<<<<<< HEAD
-                preprocessed_f = preprocess_frame(
-                    frame,
-                    (params.frame_size, params.frame_size),
-                    region,
-                    clip.crop_rectangle,
-                )
-                mass += region.mass
-                segment_data.append(preprocessed_f)
-=======
                 refs.append(np.median(frame.thermal))
                 thermal_reference = np.median(frame.thermal)
                 f = frame.crop_by_region(region)
@@ -200,7 +139,6 @@
                     True,
                 )
                 segment_data.append(f)
->>>>>>> c032fbf8
 
             preprocessed = preprocess_movement(
                 segment_data,
@@ -210,12 +148,6 @@
                 green_type=params.green_type,
                 blue_type=params.blue_type,
                 preprocess_fn=self.preprocess_fn,
-<<<<<<< HEAD
-            )
-            if preprocessed is None:
-                return None, mass
-            return [f.frame_number for f in frames], [preprocessed], [mass]
-=======
                 reference_level=refs,
                 keep_edge=params.keep_edge,
             )
@@ -326,5 +258,4 @@
         classifier = KerasModel()
         classifier.load_model(model.model_file, weights=model.model_weights)
 
-    return classifier
->>>>>>> c032fbf8
+    return classifier