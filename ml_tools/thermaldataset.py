--- conflicted
+++ resolved
@@ -23,19 +23,6 @@
 fp = None
 
 
-<<<<<<< HEAD
-def load_dataset(filenames, num_labels, args):
-    #
-    #     image_size,
-    deterministic = args.get("deterministic", False)
-    #     labeled=True,
-    #     augment=False,
-    #     preprocess_fn=None,
-    #     include_features=False,
-    #     only_features=False,
-    #     one_hot=True,
-    # ):
-=======
 def load_dataset(filenames, labels, args):
     excluded_labels = args.get("excluded_labels", [])
     global remapped_y
@@ -72,18 +59,12 @@
     # print("remapped is now", labels, " to ", labels, " k", keys, " values", values)
     deterministic = args.get("deterministic", False)
 
->>>>>>> e89b3322
     ignore_order = tf.data.Options()
     ignore_order.experimental_deterministic = (
         deterministic  # disable order, increase speed
     )
     dataset = tf.data.TFRecordDataset(filenames)
 
-<<<<<<< HEAD
-    # dataset = dataset.interleave(tf.data.TFRecordDataset, cycle_length=4)
-    # automatically interleaves reads from multiple files
-=======
->>>>>>> e89b3322
     dataset = dataset.with_options(
         ignore_order
     )  # uses data as soon as it streams in, rather than in its original order
@@ -101,11 +82,7 @@
     dataset = dataset.map(
         partial(
             read_tfrecord,
-<<<<<<< HEAD
-            num_labels=num_labels,
-=======
             num_labels=len(new_labels),
->>>>>>> e89b3322
             image_size=image_size,
             labeled=labeled,
             augment=augment,
@@ -117,22 +94,17 @@
         num_parallel_calls=AUTOTUNE,
         deterministic=deterministic,
     )
-<<<<<<< HEAD
     if only_features:
         filter_nan = lambda x, y: not tf.reduce_any(tf.math.is_nan(x))
     else:
         filter_nan = lambda x, y: not tf.reduce_any(tf.math.is_nan(x[0]))
 
     dataset = dataset.filter(filter_nan)
-    return dataset
-=======
-    filter_nan = lambda x, y: not tf.reduce_any(tf.math.is_nan(x[1]))
-    dataset = dataset.filter(filter_nan)
+
     filter_excluded = lambda x, y: not tf.math.equal(tf.math.count_nonzero(y), 0)
     dataset = dataset.filter(filter_excluded)
 
     return dataset, remapped, new_labels
->>>>>>> e89b3322
 
 
 #
@@ -156,53 +128,12 @@
 
 
 def get_dataset(base_dir, labels, **args):
-<<<<<<< HEAD
-    #     batch_size,
-    #     image_size,
-    #     reshuffle=True,
-    #     deterministic=False,
-    #     labeled=True,
-    #     augment=False,
-    #     resample=True,
-    #     preprocess_fn=None,
-    #     mvm=False,
-    #     scale_epoch=None,
-    #     only_features=False,
-    #     one_hot=True,
-    # ):
-    num_labels = len(labels)
-    global remapped_y
-    remapped = {}
-    keys = []
-    values = []
-    for l in labels:
-        remapped[l] = [l]
-        keys.append(labels.index(l))
-        values.append(labels.index(l))
-    if "false-positive" in labels and "insect" in labels:
-        remapped["false-positive"].append("insect")
-        values[labels.index("insect")] = labels.index("false-positive")
-        del remapped["insect"]
-    remapped_y = tf.lookup.StaticHashTable(
-        initializer=tf.lookup.KeyValueTensorInitializer(
-            keys=tf.constant(keys),
-            values=tf.constant(values),
-        ),
-        default_value=tf.constant(-1),
-        name="remapped_y",
-    )
-    filenames = tf.io.gfile.glob(f"{base_dir}/*.tfrecord")
-    dataset = load_dataset(filenames, num_labels, args)
-    resample_data = args.get("resample", True)
-    if 1 == 0 and resample_data:
-=======
     num_labels = len(labels)
 
     filenames = tf.io.gfile.glob(f"{base_dir}/*.tfrecord")
     dataset, remapped, labels = load_dataset(filenames, labels, args)
     resample_data = args.get("resample", True)
     if resample_data:
->>>>>>> e89b3322
         logging.info("Resampling data")
         dataset = resample(dataset, labels)
 
@@ -213,16 +144,6 @@
         )
     # tf refues to run if epoch sizes change so we must decide a costant epoch size even though with reject res
     # it will chang eeach epoch, to ensure this take this repeat data and always take epoch_size elements
-<<<<<<< HEAD
-    # epoch_size = len([0 for x, y in dataset])
-    # logging.info("Setting dataset size to %s", epoch_size)
-    # if not args.get("only_features", False):
-    # dataset = dataset.repeat(2)
-    # scale_epoch = args.get("scale_epoch", None)
-    # if scale_epoch:
-    # epoch_size = epoch_size // scale_epoch
-    # dataset = dataset.take(epoch_size)
-=======
     epoch_size = len([0 for x, y in dataset])
     logging.info("Setting dataset size to %s", epoch_size)
     if not args.get("only_features", False):
@@ -231,14 +152,10 @@
     if scale_epoch:
         epoch_size = epoch_size // scale_epoch
     dataset = dataset.take(epoch_size)
->>>>>>> e89b3322
     dataset = dataset.prefetch(buffer_size=AUTOTUNE)
     batch_size = args.get("batch_size", None)
     if batch_size is not None:
         dataset = dataset.batch(batch_size)
-<<<<<<< HEAD
-    return dataset, remapped
-=======
     return dataset, remapped, labels
 
 
@@ -275,56 +192,9 @@
             target_dist[i] = 0
         elif dist_max - dist[i] > (max_range * 2):
             target_dist[i] = dist[i]
->>>>>>> e89b3322
 
         target_dist[i] = max(0, target_dist[i])
     target_dist = target_dist / np.sum(target_dist)
-
-<<<<<<< HEAD
-def resample(dataset, labels):
-    excluded_labels = ["sheep"]
-    num_labels = len(labels)
-    true_categories = [y for x, y in dataset]
-    if len(true_categories) == 0:
-        return None
-    true_categories = np.int64(tf.argmax(true_categories, axis=1))
-    c = Counter(list(true_categories))
-    dist = np.empty((num_labels), dtype=np.float32)
-    target_dist = np.empty((num_labels), dtype=np.float32)
-    for i in range(num_labels):
-        if labels[i] in excluded_labels:
-            logging.info("Excluding %s for %s", c[i], labels[i])
-            dist[i] = 0
-        else:
-            dist[i] = c[i]
-            logging.info("Have %s for %s", dist[i], labels[i])
-    zeros = dist[dist == 0]
-    non_zero_labels = num_labels - len(zeros)
-    target_dist[:] = 1 / non_zero_labels
-
-    dist = dist / np.sum(dist)
-    dist_max = np.max(dist)
-    # really this is what we want but when the values become too small they never get sampled
-    # so need to try reduce the large gaps in distribution
-    # can use class weights to adjust more, or just throw out some samples
-    max_range = target_dist[0] / 2
-    for i in range(num_labels):
-        if dist[i] == 0:
-            target_dist[i] = 0
-        elif dist_max - dist[i] > (max_range * 2):
-            target_dist[i] = dist[i]
-
-        target_dist[i] = max(0, target_dist[i])
-    target_dist = target_dist / np.sum(target_dist)
-
-=======
->>>>>>> e89b3322
-    rej = dataset.rejection_resample(
-        class_func=class_func,
-        target_dist=target_dist,
-    )
-    dataset = rej.map(lambda extra_label, features_and_label: features_and_label)
-    return dataset
 
 
 # not currently used makes more sense to have recods by label but then you need a really big shuffle
@@ -418,11 +288,6 @@
         include_features,
     )
     load_images = not only_features
-<<<<<<< HEAD
-    # tf_mean = tf.constant(mean_v)
-    # tf_std = tf.constant(std_v)
-=======
->>>>>>> e89b3322
     tfrecord_format = {
         "image/class/label": tf.io.FixedLenFeature((), tf.int64, -1),
     }
@@ -456,10 +321,7 @@
         if augment:
             logging.info("Augmenting")
             rgb_images = rotation_augmentation(rgb_images)
-<<<<<<< HEAD
         rgb_images = tf.ensure_shape(rgb_images, (25, 32, 32, 3))
-=======
->>>>>>> e89b3322
         image = tile_images(rgb_images)
 
         if augment:
@@ -484,14 +346,6 @@
         label = tf.cast(example["image/class/label"], tf.int32)
         global remapped_y
         label = remapped_y.lookup(label)
-<<<<<<< HEAD
-        if one_hot:
-            label = tf.one_hot(label, num_labels)
-        if include_features or only_features:
-            features = example["image/features"]
-            # features = features - tf_mean
-            # features = features / tf_std
-=======
 
         if one_hot:
             if tf.math.equal(label, -1):
@@ -500,7 +354,6 @@
                 label = tf.one_hot(label, num_labels)
         if include_features or only_features:
             features = example["image/features"]
->>>>>>> e89b3322
             if only_features:
                 return features, label
             return (image, features), label
@@ -520,11 +373,6 @@
         filtered = tf.image.decode_png(filtered, channels=1)
         decoded_thermal.append(image)
         decoded_filtered.append(filtered)
-<<<<<<< HEAD
-        # image = tf.concat((image, image, filtered), axis=2)
-        # image = tf.cast(image, tf.float32)
-=======
->>>>>>> e89b3322
     return decoded_thermal, decoded_filtered
 
 
@@ -560,17 +408,6 @@
     labels = meta.get("labels", [])
     datasets = []
 
-<<<<<<< HEAD
-    resampled_ds, remapped = get_dataset(
-        # dir,
-        f"{config.tracks_folder}/training-data/test",
-        labels,
-        batch_size=None,
-        image_size=(160, 160),
-        augment=True,
-        # preprocess_fn=tf.keras.applications.inception_v3.preprocess_input,
-        # resample=True,
-=======
     resampled_ds, remapped, labels = get_dataset(
         # dir,
         f"{config.tracks_folder}/training-data/validation",
@@ -580,7 +417,6 @@
         # augment=True,
         # preprocess_fn=tf.keras.applications.inception_v3.preprocess_input,
         resample=False,
->>>>>>> e89b3322
         include_features=True,
     )
     # print(get_distribution(resampled_ds))
@@ -599,7 +435,6 @@
             show_batch(x, y, labels)
 
     # return
-<<<<<<< HEAD
 
 
 def get_weighting(dataset, labels):
@@ -640,20 +475,7 @@
 
 
 def show_batch(image_batch, label_batch, labels):
-    features = image_batch[1]
-    for f in features:
-        for v in f:
-            print(v)
-        # print(f.shape, f.dtype)
-        return
     image_batch = image_batch[0]
-    print("features are", features.shape, image_batch.shape)
-=======
-
-
-def show_batch(image_batch, label_batch, labels):
-    image_batch = image_batch[0]
->>>>>>> e89b3322
     plt.figure(figsize=(10, 10))
     print("images in batch", len(image_batch), len(label_batch))
     num_images = min(len(image_batch), 25)
