--- conflicted
+++ resolved
@@ -21,10 +21,7 @@
 from ml_tools.interpreter import Interpreter
 from classify.trackprediction import TrackPrediction
 from ml_tools.hyperparams import HyperParams
-<<<<<<< HEAD
 from ml_tools.recorddataset import get_dataset
-=======
->>>>>>> c6920d46
 
 
 class KerasModel(Interpreter):
@@ -629,11 +626,6 @@
             dataset.set_read_only(True)
             dataset.lbl_p = lbl_p
             dataset.use_segments = self.params.use_segments
-<<<<<<< HEAD
-            # dataset.clear_unused()
-            # dataset.recalculate_segments(segment_type=self.params.segment_type)
-=======
->>>>>>> c6920d46
 
             if ignore_labels:
                 for label in ignore_labels:
