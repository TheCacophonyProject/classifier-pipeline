--- conflicted
+++ resolved
@@ -406,51 +406,6 @@
         del self.test
         gc.collect()
 
-<<<<<<< HEAD
-    def get_dataset(
-        self,
-        pattern,
-        augment=False,
-        reshuffle=True,
-        deterministic=False,
-        resample=True,
-        weights=None,
-        stop_on_empty_dataset=True,
-    ):
-        logging.info("Getting dataset %s", self.type)
-        if self.type == "thermal":
-            if self.ds_by_label:
-                get_ds = get_thermal_dataset_by_label
-            else:
-                get_ds = get_thermal_dataset
-            return get_ds(
-                pattern,
-                self.params.batch_size,
-                self.params.output_dim[:2],
-                self.labels,
-                augment=augment,
-                reshuffle=reshuffle,
-                deterministic=deterministic,
-                resample=resample,
-                # stop_on_empty_dataset=stop_on_empty_dataset,
-                preprocess_fn=self.preprocess_fn,
-            )
-        return get_ir_dataset(
-            pattern,
-            self.params.batch_size,
-            self.params.output_dim[:2],
-            self.labels,
-            augment=augment,
-            reshuffle=reshuffle,
-            deterministic=deterministic,
-            resample=resample,
-            weights=weights,
-            stop_on_empty_dataset=stop_on_empty_dataset,
-            preprocess_fn=self.preprocess_fn,
-        )
-
-=======
->>>>>>> ca9a7aa8
     def train_model_tfrecords(
         self, epochs, run_name, base_dir, weights=None, rebalance=False, resample=False
     ):
@@ -475,28 +430,13 @@
         train_files = base_dir + "/train"
         validate_files = base_dir + "/validation"
 
-<<<<<<< HEAD
-        self.train, remapped = self.get_dataset(
-=======
         self.train, remapped = get_dataset(
             self,
->>>>>>> ca9a7aa8
             train_files,
             augment=True,
             resample=resample,
             stop_on_empty_dataset=False,
             # dist=self.dataset_counts["train"],
-<<<<<<< HEAD
-        )
-        self.remapped = remapped
-        self.validate, remapped = self.get_dataset(
-            validate_files,
-            augment=False,
-            resample=resample,
-            stop_on_empty_dataset=False,
-            # dist=self.dataset_counts["validation"],
-        )
-=======
         )
         self.remapped = remapped
         self.validate, remapped = get_dataset(
@@ -507,7 +447,6 @@
             stop_on_empty_dataset=False,
             # dist=self.dataset_counts["validation"],
         )
->>>>>>> ca9a7aa8
         # distribution = get_distribution(self.train)
         if rebalance:
             self.class_weights = {}
@@ -554,13 +493,8 @@
         test_accuracy = None
         test_files = base_dir + "/test"
         if len(test_files) > 0:
-<<<<<<< HEAD
-            self.test, _ = self.get_dataset(
-                test_files, augment=False, reshuffle=False, resample=False
-=======
             self.test, _ = get_dataset(
                 self, test_files, augment=False, reshuffle=False, resample=False
->>>>>>> ca9a7aa8
             )
             if self.test:
                 test_accuracy = self.model.evaluate(self.test)
@@ -735,11 +669,7 @@
         segments = track.get_segments(
             clip.ffc_frames,
             thermal_median,
-<<<<<<< HEAD
             self.params.square_width**2,
-=======
-            self.params.square_width ** 2,
->>>>>>> ca9a7aa8
             repeats=1,
             segment_frames=segment_frames,
             segment_type=self.params.segment_type,
@@ -837,7 +767,6 @@
             predict_me.append(frames)
             prediction_frames.append(segment.frame_indices)
             mass.append(segment.mass)
-<<<<<<< HEAD
         if len(predict_me) > 0:
             mass = np.array(mass)
             mass = mass[:, None]
@@ -845,14 +774,6 @@
             track_prediction.classified_clip(
                 output, output * output * mass, prediction_frames
             )
-=======
-        mass = np.array(mass)
-        mass = mass[:, None]
-        output = self.model.predict(np.array(predict_me))
-        track_prediction.classified_clip(
-            output, output * output * mass, prediction_frames
-        )
->>>>>>> ca9a7aa8
 
         track_prediction.classify_time = time.time() - start
         return track_prediction
@@ -1118,25 +1039,6 @@
 # GRID SEARCH
 def train_test_model(model, hparams, log_dir, writer, base_dir, epochs=15):
     # if not self.model:
-<<<<<<< HEAD
-    learning_rate = hparams[HP_SEGMENT_TYPE]
-    # note gp this means we need to keep tracks in dataset file in build step
-    keras_model.train_dataset.recalculate_segments(segment_type=segment_type)
-    keras_model.validation_dataset.recalculate_segments(segment_type=segment_type)
-    keras_model.test_dataset.recalculate_segments(segment_type=segment_type)
-    labels = keras_model.train_dataset.labels
-    train = DataGenerator(
-        keras_model.train_dataset,
-        labels,
-        params.output_dim,
-        batch_size=batch_size,
-        model_preprocess=preprocess_fn,
-        epochs=epochs,
-        shuffle=True,
-        cap_at="bird",
-        type=type,
-        **params,
-=======
     base_dir = os.path.join(base_dir, "training-data")
     train_files = base_dir + "/train"
     validate_files = base_dir + "/validation"
@@ -1147,7 +1049,6 @@
         train_files,
         augment=True,
         stop_on_empty_dataset=False,
->>>>>>> ca9a7aa8
     )
     validate, remapped = get_dataset(
         model,
@@ -1170,13 +1071,8 @@
         opt = tf.keras.optimizers.Adam(learning_rate=learning_rate, epsilon=epsilon)
     else:
         opt = tf.keras.optimizers.SGD(learning_rate=learning_rate, epsilon=epsilon)
-<<<<<<< HEAD
-    model.compile(
-        optimizer=opt, loss=loss(params), metrics=["accuracy"], run_eagerly=True
-=======
     model.model.compile(
         optimizer=opt, loss=loss(model.params), metrics=["accuracy"], run_eagerly=True
->>>>>>> ca9a7aa8
     )
     cm_callback = tf.keras.callbacks.LambdaCallback(
         on_epoch_end=lambda epoch, logs: log_confusion_matrix(
@@ -1290,9 +1186,6 @@
     def on_epoch_end(self, epoch, logs=None):
         print("epoch edned", epoch)
         gc.collect()
-<<<<<<< HEAD
-        tf.keras.backend.clear_session()
-=======
         tf.keras.backend.clear_session()
 
 
@@ -1336,5 +1229,4 @@
         weights=weights,
         stop_on_empty_dataset=stop_on_empty_dataset,
         preprocess_fn=model.preprocess_fn,
-    )
->>>>>>> ca9a7aa8
+    )