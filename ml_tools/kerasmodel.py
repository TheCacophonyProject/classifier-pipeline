--- conflicted
+++ resolved
@@ -807,14 +807,6 @@
             predict_me.append(frames)
             prediction_frames.append(segment.frame_indices)
             mass.append(segment.mass)
-<<<<<<< HEAD
-        mass = np.array(mass)
-        mass = mass[:, None]
-        output = self.model.predict(np.array(predict_me))
-        track_prediction.classified_clip(
-            output, output * output * mass, prediction_frames
-        )
-=======
         if len(predict_me) > 0:
             mass = np.array(mass)
             mass = mass[:, None]
@@ -822,7 +814,6 @@
             track_prediction.classified_clip(
                 output, output * output * mass, prediction_frames
             )
->>>>>>> b1b21f7c
 
         track_prediction.classify_time = time.time() - start
         return track_prediction
