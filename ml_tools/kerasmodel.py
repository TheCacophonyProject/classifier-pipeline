import math
import os
import json
import logging
import tensorflow as tf
import numpy as np
from track.track import TrackChannels
from classify.trackprediction import TrackPrediction
from ml_tools.preprocess import (
    preprocess_movement,
    preprocess_frame,
)


class KerasModel:
    """ Defines a deep learning model using the tensorflow v2 keras framework """

    def __init__(self, train_config=None):
        self.params = {
            # augmentation
            "augmentation": True,
            "thermal_threshold": 10,
            "scale_frequency": 0.5,
            # dropout
            "keep_prob": 0.5,
            # training
            "batch_size": 16,
        }
        if train_config:
            self.params.update(train_config.hyper_params)
        self.preprocess_fn = None
        self.labels = None
        self.frame_size = None
        self.pretrained_model = None
        self.model = None
        self.use_movement = False
        self.square_width = 1

    def get_base_model(self, input_shape):
        if self.pretrained_model == "resnet":
            return (
                tf.keras.applications.ResNet50(
                    weights="imagenet",
                    include_top=False,
                    input_shape=input_shape,
                ),
                tf.keras.applications.resnet.preprocess_input,
            )
        elif self.pretrained_model == "resnetv2":
            return (
                tf.keras.applications.ResNet50V2(
                    weights="imagenet", include_top=False, input_shape=input_shape
                ),
                tf.keras.applications.resnet_v2.preprocess_input,
            )
        elif self.pretrained_model == "resnet152":
            return (
                tf.keras.applications.ResNet152(
                    weights="imagenet", include_top=False, input_shape=input_shape
                ),
                tf.keras.applications.resnet.preprocess_input,
            )
        elif self.pretrained_model == "vgg16":
            return (
                tf.keras.applications.VGG16(
                    weights="imagenet",
                    include_top=False,
                    input_shape=input_shape,
                ),
                tf.keras.applications.vgg16.preprocess_input,
            )
        elif self.pretrained_model == "vgg19":
            return (
                tf.keras.applications.VGG19(
                    weights="imagenet",
                    include_top=False,
                    input_shape=input_shape,
                ),
                tf.keras.applications.vgg19.preprocess_input,
            )
        elif self.pretrained_model == "mobilenet":
            return (
                tf.keras.applications.MobileNetV2(
                    weights="imagenet",
                    include_top=False,
                    input_shape=input_shape,
                ),
                tf.keras.applications.mobilenet_v2.preprocess_input,
            )
        elif self.pretrained_model == "densenet121":
            return (
                tf.keras.applications.DenseNet121(
                    weights="imagenet",
                    include_top=False,
                    input_shape=input_shape,
                ),
                tf.keras.applications.densenet.preprocess_input,
            )
        elif self.pretrained_model == "inceptionresnetv2":
            return (
                tf.keras.applications.InceptionResNetV2(
                    weights="imagenet",
                    include_top=False,
                    input_shape=input_shape,
                ),
                tf.keras.applications.inception_resnet_v2.preprocess_input,
            )

        raise "Could not find model" + self.pretrained_model

    def build_model(self, dense_sizes=[1024, 512]):
        input_shape = (
            self.frame_size * self.square_width,
            self.frame_size * self.square_width,
            3,
        )
        inputs = tf.keras.Input(shape=input_shape)
        base_model, preprocess = self.get_base_model(input_shape)
        self.preprocess_fn = preprocess

        base_model.trainable = False
        x = base_model(inputs, training=False)
        x = tf.keras.layers.GlobalAveragePooling2D()(x)
        for i in dense_sizes:
            x = tf.keras.layers.Dense(i, activation="relu")(x)
        preds = tf.keras.layers.Dense(len(self.labels), activation="softmax")(x)
        self.model = tf.keras.models.Model(inputs, outputs=preds)
        self.model.compile(
            optimizer=self.optimizer(),
            loss=self.loss(),
            metrics=["accuracy"],
        )

    def loss(self):
        softmax = tf.keras.losses.CategoricalCrossentropy(
            label_smoothing=self.params["label_smoothing"],
        )
        return softmax

    def optimizer(self):
        if self.params["learning_rate_decay"] != 1.0:
            learning_rate = tf.compat.v1.train.exponential_decay(
                self.params["learning_rate"],
                self.global_step,
                1000,
                self.params["learning_rate_decay"],
                staircase=True,
            )
            tf.compat.v1.summary.scalar("params/learning_rate", learning_rate)
        else:
            learning_rate = self.params["learning_rate"]  # setup optimizer
        optimizer = tf.keras.optimizers.Adam(learning_rate=learning_rate)
        return optimizer

    def load_weights(self, file):
        dir = os.path.dirname(file)
        weights_path = dir + "/variables/variables"

        self.load_meta(dir)

        if not self.model:
            self.build_model()
        self.model.load_weights(weights_path)

    def load_model(self, model_path, training=False):
        logging.info("Loading %s", model_path)
        dir = os.path.dirname(model_path)
        self.model = tf.keras.models.load_model(dir)
        self.load_meta(dir)
        if not training:
            self.model.trainable = False
        self.model.summary()

    def load_meta(self, dir):
        meta = json.load(open(os.path.join(dir, "metadata.txt"), "r"))
        self.params = meta["hyperparams"]
        self.labels = meta["labels"]
        self.pretrained_model = self.params.get("model", "resnetv2")
        self.preprocess_fn = self.get_preprocess_fn()
        self.frame_size = meta.get("frame_size", 48)
        self.square_width = meta.get("square_width", 1)
        self.use_movement = self.params.get("use_movement", False)
        self.use_dots = self.params.get("use_dots", False)

    def get_preprocess_fn(self):
        if self.pretrained_model == "resnet":
            return tf.keras.applications.resnet.preprocess_input

        elif self.pretrained_model == "resnetv2":
            return tf.keras.applications.resnet_v2.preprocess_input

        elif self.pretrained_model == "resnet152":
            return tf.keras.applications.resnet.preprocess_input

        elif self.pretrained_model == "vgg16":
            return tf.keras.applications.vgg16.preprocess_input

        elif self.pretrained_model == "vgg19":
            return tf.keras.applications.vgg19.preprocess_input

        elif self.pretrained_model == "mobilenet":
            return tf.keras.applications.mobilenet_v2.preprocess_input

        elif self.pretrained_model == "densenet121":
            return tf.keras.applications.densenet.preprocess_input

        elif self.pretrained_model == "inceptionresnetv2":
            return tf.keras.applications.inception_resnet_v2.preprocess_input

        logging.warn(
            "pretrained model %s has no preprocessing function", self.pretrained_model
        )
        return None

    def classify_frame(self, frame, preprocess=True):
        if preprocess:
            frame = preprocess_frame(
                frame,
                (self.frame_size, self.frame_size, 3),
                self.params.get("use_thermal", True),
                augment=False,
                preprocess_fn=self.preprocess_fn,
            )
            if frame is None:
                return None
        output = self.model.predict(frame[np.newaxis, :])
        return output[0]

    def classify_track(
        self,
        clip,
        track,
        keep_all=True,
    ):
        try:
            fp_index = self.labels.index("false-positive")
        except ValueError:
            fp_index = None
        track_prediction = TrackPrediction(
            track.get_id(), track.start_frame, fp_index, self.labels, keep_all=keep_all
        )

        if self.use_movement:
            data = []
            thermal_median = []
            for region in track.bounds_history:
                frame = clip.frame_buffer.get_frame(region.frame_number)
                frame = frame.crop_by_region(region)
                thermal_median.append(np.median(frame.thermal))
                data.append(frame)
            predictions = self.classify_using_movement(
                data, thermal_median, regions=track.bounds_history
            )
            for i, prediction in enumerate(predictions):
                track_prediction.classified_frame(i, prediction, None)
        else:
            for i, region in enumerate(track.bounds_history):
                frame = clip.frame_buffer.get_frame(region.frame_number)
<<<<<<< HEAD
                frame = frame.crop_by_region(region)
                prediction = self.classify_frame(frame)
=======
                track_data = track.crop_by_region(frame, region)
                prediction = self.classify_frame(track_data)
                if prediction is None:
                    continue
>>>>>>> 4f2e31cf
                mass = region.mass
                # we use the square-root here as the mass is in units squared.
                # this effectively means we are giving weight based on the diameter
                # of the object rather than the mass.
                mass_weight = np.clip(mass / 20, 0.02, 1.0) ** 0.5

                # cropped frames don't do so well so restrict their score
                cropped_weight = 0.7 if region.was_cropped else 1.0
                track_prediction.classified_frame(
                    i, prediction, mass_weight * cropped_weight
                )

        return track_prediction

    def classify_cropped_data(
        self,
        track_id,
        start_frame,
        data,
        thermal_median,
        regions,
        keep_all=True,
        overlay=None,
    ):

        try:
            fp_index = self.labels.index("false-positive")
        except ValueError:
            fp_index = None
        track_prediction = TrackPrediction(
            track_id, start_frame, fp_index, self.labels, keep_all=keep_all
        )

        if self.use_movement:
            predictions = self.classify_using_movement(
                data, thermal_median, regions=regions, overlay=overlay
            )
            for i, prediction in enumerate(predictions):
                track_prediction.classified_frame(i, prediction, None)
        else:
            for i, frame in enumerate(data):
                region = regions[i]
                prediction = self.classify_frame(frame)
                mass = region.mass
                # we use the square-root here as the mass is in units squared.
                # this effectively means we are giving weight based on the diameter
                # of the object rather than the mass.
                mass_weight = np.clip(mass / 20, 0.02, 1.0) ** 0.5

                # cropped frames don't do so well so restrict their score
                cropped_weight = 0.7 if region.was_cropped else 1.0
                track_prediction.classified_frame(
                    i, prediction, mass_weight * cropped_weight
                )
        return track_prediction

    def classify_using_movement(self, data, thermal_median, regions, overlay=None):
        """
        take any square_width, by square_width amount of frames and sort by
        time use as the r channel, g and b channel are the overall movment of
        the track
        """
        predictions = []
        if self.params.get("use_thermal", False):
            channel = TrackChannels.thermal
        else:
            channel = TrackChannels.filtered

        frames_per_classify = self.square_width ** 2
        num_frames = len(data)

        # note we can use more classifications but since we are using all track
        # bounding regions with each classify for the over all movement, it
        # doesn't change the result much
        # take frames_per_classify random frames, sort by time then use this to classify
        num_classifies = math.ceil(float(num_frames) / frames_per_classify)
        frame_sample = np.arange(num_frames)
        np.random.shuffle(frame_sample)
        for i in range(num_classifies):
            seg_frames = frame_sample[:frames_per_classify]
            segment = []
            medians = []
            # update remaining
            frame_sample = frame_sample[frames_per_classify:]
            seg_frames.sort()
            for frame_i in seg_frames:
                f = data[frame_i]
                segment.append(f.copy())
                medians.append(thermal_median[i])
            frames = preprocess_movement(
                data,
                segment,
                self.square_width,
                regions,
                channel,
                self.preprocess_fn,
                reference_level=medians,
                use_dots=self.params.get("use_dots", True),
                overlay=overlay,
            )
            if frames is None:
                continue
            output = self.model.predict(frames[np.newaxis, :])
            predictions.append(output[0])
        return predictions<|MERGE_RESOLUTION|>--- conflicted
+++ resolved
@@ -256,15 +256,10 @@
         else:
             for i, region in enumerate(track.bounds_history):
                 frame = clip.frame_buffer.get_frame(region.frame_number)
-<<<<<<< HEAD
                 frame = frame.crop_by_region(region)
                 prediction = self.classify_frame(frame)
-=======
-                track_data = track.crop_by_region(frame, region)
-                prediction = self.classify_frame(track_data)
                 if prediction is None:
                     continue
->>>>>>> 4f2e31cf
                 mass = region.mass
                 # we use the square-root here as the mass is in units squared.
                 # this effectively means we are giving weight based on the diameter
