import math
import os
import json
import logging
import tensorflow as tf
import numpy as np
from track.track import TrackChannels
from classify.trackprediction import TrackPrediction
from ml_tools.preprocess import (
    FrameTypes,
    preprocess_movement,
    preprocess_frame,
)


class KerasModel:
    """Defines a deep learning model using the tensorflow v2 keras framework"""

    def __init__(self, train_config=None):
        self.params = {
            # augmentation
            "augmentation": True,
            "thermal_threshold": 10,
            "scale_frequency": 0.5,
            # dropout
            "keep_prob": 0.5,
            # training
            "batch_size": 16,
        }
        if train_config:
            self.params.update(train_config.hyper_params)
        self.preprocess_fn = None
        self.labels = None
        self.frame_size = None
        self.pretrained_model = None
        self.model = None
        self.use_movement = False
        self.square_width = 1

    def get_base_model(self, input_shape):
        if self.pretrained_model == "resnet":
            return (
                tf.keras.applications.ResNet50(
                    weights="imagenet",
                    include_top=False,
                    input_shape=input_shape,
                ),
                tf.keras.applications.resnet.preprocess_input,
            )
        elif self.pretrained_model == "resnetv2":
            return (
                tf.keras.applications.ResNet50V2(
                    weights="imagenet", include_top=False, input_shape=input_shape
                ),
                tf.keras.applications.resnet_v2.preprocess_input,
            )
        elif self.pretrained_model == "resnet152":
            return (
                tf.keras.applications.ResNet152(
                    weights="imagenet", include_top=False, input_shape=input_shape
                ),
                tf.keras.applications.resnet.preprocess_input,
            )
        elif self.pretrained_model == "vgg16":
            return (
                tf.keras.applications.VGG16(
                    weights="imagenet",
                    include_top=False,
                    input_shape=input_shape,
                ),
                tf.keras.applications.vgg16.preprocess_input,
            )
        elif self.pretrained_model == "vgg19":
            return (
                tf.keras.applications.VGG19(
                    weights="imagenet",
                    include_top=False,
                    input_shape=input_shape,
                ),
                tf.keras.applications.vgg19.preprocess_input,
            )
        elif self.pretrained_model == "mobilenet":
            return (
                tf.keras.applications.MobileNetV2(
                    weights="imagenet",
                    include_top=False,
                    input_shape=input_shape,
                ),
                tf.keras.applications.mobilenet_v2.preprocess_input,
            )
        elif self.pretrained_model == "densenet121":
            return (
                tf.keras.applications.DenseNet121(
                    weights="imagenet",
                    include_top=False,
                    input_shape=input_shape,
                ),
                tf.keras.applications.densenet.preprocess_input,
            )
        elif self.pretrained_model == "inceptionresnetv2":
            return (
                tf.keras.applications.InceptionResNetV2(
                    weights="imagenet",
                    include_top=False,
                    input_shape=input_shape,
                ),
                tf.keras.applications.inception_resnet_v2.preprocess_input,
            )

        raise "Could not find model" + self.pretrained_model

    def build_model(self, dense_sizes=[1024, 512]):
        input_shape = (
            self.frame_size * self.square_width,
            self.frame_size * self.square_width,
            3,
        )
        inputs = tf.keras.Input(shape=input_shape)
        base_model, preprocess = self.get_base_model(input_shape)
        self.preprocess_fn = preprocess

        base_model.trainable = False
        x = base_model(inputs, training=False)
        x = tf.keras.layers.GlobalAveragePooling2D()(x)
        for i in dense_sizes:
            x = tf.keras.layers.Dense(i, activation="relu")(x)
        preds = tf.keras.layers.Dense(len(self.labels), activation="softmax")(x)
        self.model = tf.keras.models.Model(inputs, outputs=preds)
        self.model.compile(
            optimizer=self.optimizer(),
            loss=self.loss(),
            metrics=["accuracy"],
        )

    def loss(self):
        softmax = tf.keras.losses.CategoricalCrossentropy(
            label_smoothing=self.params.get("label_smoothing"),
        )
        return softmax

    def optimizer(self):
        if self.params["learning_rate_decay"] != 1.0:
            learning_rate = tf.compat.v1.train.exponential_decay(
                self.params["learning_rate"],
                self.global_step,
                1000,
                self.params["learning_rate_decay"],
                staircase=True,
            )
            tf.compat.v1.summary.scalar("params/learning_rate", learning_rate)
        else:
            learning_rate = self.params["learning_rate"]  # setup optimizer
        optimizer = tf.keras.optimizers.Adam(learning_rate=learning_rate)
        return optimizer

    def load_weights(self, file):
        dir = os.path.dirname(file)
        weights_path = dir + "/variables/variables"

        self.load_meta(dir)

        if not self.model:
            self.build_model(self.dense_sizes)
        self.model.load_weights(weights_path)

    def load_model(self, model_path, training=False):
        logging.info("Loading %s", model_path)
        dir = os.path.dirname(model_path)
        self.model = tf.keras.models.load_model(dir)
        self.load_meta(dir)
        if not training:
            self.model.trainable = False
        self.model.summary()

    def load_meta(self, dir):
        meta = json.load(open(os.path.join(dir, "metadata.txt"), "r"))
        self.params = meta["hyperparams"]
        self.labels = meta["labels"]
        self.pretrained_model = self.params.get("model", "resnetv2")
        self.preprocess_fn = self.get_preprocess_fn()
        self.frame_size = meta.get("frame_size", 48)
        self.square_width = meta.get("square_width", 1)
        self.use_movement = self.params.get("use_movement", False)
        self.green_type = self.params.get("green_type")
        self.keep_aspect = self.params.get("keep_aspect", False)
        self.dense_sizes = self.params.get("dense_sizes", [1024, 512])

    def get_preprocess_fn(self):
        if self.pretrained_model == "resnet":
            return tf.keras.applications.resnet.preprocess_input

        elif self.pretrained_model == "resnetv2":
            return tf.keras.applications.resnet_v2.preprocess_input

        elif self.pretrained_model == "resnet152":
            return tf.keras.applications.resnet.preprocess_input

        elif self.pretrained_model == "vgg16":
            return tf.keras.applications.vgg16.preprocess_input

        elif self.pretrained_model == "vgg19":
            return tf.keras.applications.vgg19.preprocess_input

        elif self.pretrained_model == "mobilenet":
            return tf.keras.applications.mobilenet_v2.preprocess_input

        elif self.pretrained_model == "densenet121":
            return tf.keras.applications.densenet.preprocess_input

        elif self.pretrained_model == "inceptionresnetv2":
            return tf.keras.applications.inception_resnet_v2.preprocess_input

        logging.warn(
            "pretrained model %s has no preprocessing function", self.pretrained_model
        )
        return None

    def classify_frame(self, frame, preprocess=True):
        if preprocess:
            frame = preprocess_frame(
                frame,
                (self.frame_size, self.frame_size, 3),
                self.params.get("use_thermal", True),
                augment=False,
                preprocess_fn=self.preprocess_fn,
            )
            if frame is None:
                return None
        output = self.model.predict(frame[np.newaxis, :])
        return output[0]

    def classify_track(
        self,
        clip,
        track,
        keep_all=True,
    ):
        try:
            fp_index = self.labels.index("false-positive")
        except ValueError:
            fp_index = None
        track_prediction = TrackPrediction(
            track.get_id(), track.start_frame, fp_index, self.labels, keep_all=keep_all
        )

        if self.use_movement:
            data = []
            thermal_median = []
            for region in track.bounds_history:
                frame = clip.frame_buffer.get_frame(region.frame_number)
                frame = frame.crop_by_region(region)
                thermal_median.append(np.median(frame.thermal))
                data.append(frame)
            predictions = self.classify_using_movement(
                data, thermal_median, regions=track.bounds_history
            )
            for i, prediction in enumerate(predictions):
                track_prediction.classified_frame(i, prediction, None)
        else:
            for i, region in enumerate(track.bounds_history):
                frame = clip.frame_buffer.get_frame(region.frame_number)
                frame = frame.crop_by_region(region)
                prediction = self.classify_frame(frame)
                if prediction is None:
                    continue
                mass = region.mass
                # we use the square-root here as the mass is in units squared.
                # this effectively means we are giving weight based on the diameter
                # of the object rather than the mass.
                mass_weight = np.clip(mass / 20, 0.02, 1.0) ** 0.5

                # cropped frames don't do so well so restrict their score
                cropped_weight = 0.7 if region.was_cropped else 1.0
                track_prediction.classified_frame(
                    i, prediction, mass_weight * cropped_weight
                )
        return track_prediction

    def classify_cropped_data(
        self,
        track_id,
        start_frame,
        data,
        thermal_median,
        regions,
        keep_all=True,
        overlay=None,
    ):

        try:
            fp_index = self.labels.index("false-positive")
        except ValueError:
            fp_index = None
        track_prediction = TrackPrediction(
            track_id, start_frame, fp_index, self.labels, keep_all=keep_all
        )

        if self.use_movement:
            predictions = self.classify_using_movement(
                data, thermal_median, regions=regions, overlay=overlay
            )
            for i, prediction in enumerate(predictions):
                track_prediction.classified_frame(i, prediction, None)
        else:
            for i, frame in enumerate(data):
                region = regions[i]
                prediction = self.classify_frame(frame)
                mass = region.mass
                # we use the square-root here as the mass is in units squared.
                # this effectively means we are giving weight based on the diameter
                # of the object rather than the mass.
                mass_weight = np.clip(mass / 20, 0.02, 1.0) ** 0.5

                # cropped frames don't do so well so restrict their score
                cropped_weight = 0.7 if region.was_cropped else 1.0
                track_prediction.classified_frame(
                    i, prediction, mass_weight * cropped_weight
                )
        return track_prediction

    def classify_using_movement(self, data, thermal_median, regions, overlay=None):
        """
        take any square_width, by square_width amount of frames and sort by
        time use as the r channel, g and b channel are the overall movment of
        the track
        """

        predictions = []
        if self.params.get("use_thermal", False):
            channel = TrackChannels.thermal
        else:
            channel = TrackChannels.filtered

        frames_per_classify = self.square_width ** 2
        num_frames = len(data)

        # note we can use more classifications but since we are using all track
        # bounding regions with each classify for the over all movement, it
        # doesn't change the result much
        # take frames_per_classify random frames, sort by time then use this to classify

        num_classifies = math.ceil(float(num_frames) / frames_per_classify)
<<<<<<< HEAD
        frame_sample = np.arange(num_frames)
        np.random.shuffle(frame_sample)
        for i in range(num_classifies):
            seg_frames = frame_sample[:frames_per_classify]
            segment = []
            medians = []
            # update remaining
            frame_sample = frame_sample[frames_per_classify:]
            seg_frames.sort()
            for frame_i in seg_frames:
                f = data[frame_i]
                segment.append(f.copy())
                medians.append(thermal_median[i])
            frames = preprocess_movement(
                data,
                segment,
                self.square_width,
                regions,
                channel,
                self.preprocess_fn,
                reference_level=medians,
                use_dots=self.params.get("use_dots", True),
                overlay=overlay,
            )
            if frames is None:
                continue
            output = self.model.predict(frames[np.newaxis, :])
            predictions.append(output[0])
        return predictions
=======
        # since we classify a random segment each time, take a few permutations
        combinations = max(1, frames_per_classify // 9)
        for _ in range(combinations):
            frame_sample = np.arange(num_frames)
            np.random.shuffle(frame_sample)
            for i in range(num_classifies):
                seg_frames = frame_sample[:frames_per_classify]
                segment = []
                medians = []
                # update remaining
                frame_sample = frame_sample[frames_per_classify:]
                seg_frames.sort()
                for frame_i in seg_frames:
                    f = data[frame_i]
                    segment.append(f)
                    medians.append(np.median(f[0]))
                frames = preprocess_movement(
                    data,
                    segment,
                    self.square_width,
                    self.frame_size,
                    regions,
                    channel,
                    self.preprocess_fn,
                    reference_level=medians
                    if self.params.get("subtract_median", True)
                    else None,
                    green_type=self.green_type,
                    keep_aspect=self.params.get("keep_aspect", False),
                )
                if frames is None:
                    continue
                output = self.model.predict(frames[np.newaxis, :])
                predictions.append(output[0])
        return predictions


def is_keras_model(model_file):
    path, ext = os.path.splitext(model_file)
    if ext == ".pb":
        return True
    return False


def validate_model(model_file):
    path, ext = os.path.splitext(model_file)
    if ext == ".pb":
        weights_path = os.path.dirname(model_file) + "/variables/variables.index"
        if not os.path.exists(os.path.join(weights_path)):
            logging.error("No weights found named '{}'.".format(weights_path))
            return False
    elif not os.path.exists(model_file + ".meta"):
        logging.error("No model found named '{}'.".format(model_file + ".meta"))
        return False
    return True
>>>>>>> 35ef0a67
<|MERGE_RESOLUTION|>--- conflicted
+++ resolved
@@ -340,37 +340,7 @@
         # take frames_per_classify random frames, sort by time then use this to classify
 
         num_classifies = math.ceil(float(num_frames) / frames_per_classify)
-<<<<<<< HEAD
-        frame_sample = np.arange(num_frames)
-        np.random.shuffle(frame_sample)
-        for i in range(num_classifies):
-            seg_frames = frame_sample[:frames_per_classify]
-            segment = []
-            medians = []
-            # update remaining
-            frame_sample = frame_sample[frames_per_classify:]
-            seg_frames.sort()
-            for frame_i in seg_frames:
-                f = data[frame_i]
-                segment.append(f.copy())
-                medians.append(thermal_median[i])
-            frames = preprocess_movement(
-                data,
-                segment,
-                self.square_width,
-                regions,
-                channel,
-                self.preprocess_fn,
-                reference_level=medians,
-                use_dots=self.params.get("use_dots", True),
-                overlay=overlay,
-            )
-            if frames is None:
-                continue
-            output = self.model.predict(frames[np.newaxis, :])
-            predictions.append(output[0])
-        return predictions
-=======
+
         # since we classify a random segment each time, take a few permutations
         combinations = max(1, frames_per_classify // 9)
         for _ in range(combinations):
@@ -385,8 +355,8 @@
                 seg_frames.sort()
                 for frame_i in seg_frames:
                     f = data[frame_i]
-                    segment.append(f)
-                    medians.append(np.median(f[0]))
+                    segment.append(f.copy())
+                    medians.append(thermal_median[i])
                 frames = preprocess_movement(
                     data,
                     segment,
@@ -400,6 +370,7 @@
                     else None,
                     green_type=self.green_type,
                     keep_aspect=self.params.get("keep_aspect", False),
+                    overlay=overlay,
                 )
                 if frames is None:
                     continue
@@ -425,5 +396,4 @@
     elif not os.path.exists(model_file + ".meta"):
         logging.error("No model found named '{}'.".format(model_file + ".meta"))
         return False
-    return True
->>>>>>> 35ef0a67
+    return True