--- conflicted
+++ resolved
@@ -725,7 +725,6 @@
                 if original_thermal is not None:
                     original = original_thermal[frame_i]
                 # using a chunk size of 1 for channels has the advantage that we can quickly load just one channel
-<<<<<<< HEAD
 
                 if (
                     original is not None
@@ -733,7 +732,13 @@
                 ):
                     thermal_node = original_group.create_dataset(
                         str(frame_i + track.start_frame),
-=======
+                        original.shape,
+                        chunks=original.shape,
+                        **opts,
+                        dtype=np.int16,
+                    )
+                if original is not None:
+                    thermal_node[:, :] = original
                 if cropped.thermal.size > 0:
                     height, width = cropped.shape
                     chunks = (1, height, width)
@@ -745,16 +750,7 @@
                     frame_node[:, :, :] = cropped_array
                 else:
                     skipped_frames.append(frame_i)
-                if original is not None:
-                    thermal_node = thermal_frame.create_dataset(
-                        str(frame_i),
->>>>>>> c6920d46
-                        original.shape,
-                        chunks=original.shape,
-                        **opts,
-                        dtype=np.int16,
-                    )
-                    thermal_node[:, :] = original
+
             # write out attributes
             track_stats = track.get_stats()
             node_attrs = track_node.attrs
