--- conflicted
+++ resolved
@@ -104,34 +104,6 @@
             clip = clips[clip_id]
             # if has_record:
             return clip.attrs.get("has_prediction", False)
-        return False
-
-    def add_overlay(self, clip_id, track_id, overlay):
-        with HDF5Manager(self.database, "a") as f:
-            clip = f["clips"][str(clip_id)]
-            track = clip[str(track_id)]
-            chunks = overlay.shape
-
-            dims = overlay.shape
-            if "overlay" not in track:
-                overlay_node = track.create_dataset(
-                    "overlay", dims, chunks=chunks, dtype=np.float32
-                )
-            else:
-                overlay_node = track["overlay"]
-            overlay_node[:, :] = overlay
-
-    def get_overlay(self, clip_id, track_id):
-        with HDF5Manager(self.database, "r") as f:
-            clip = f["clips"][str(clip_id)]
-            track = clip[str(track_id)]
-            return track["overlay"][:]
-
-    def has_overlay(self, clip_id, track_id):
-        with HDF5Manager(self.database, "r") as f:
-            clip = f["clips"][str(clip_id)]
-            track = clip[str(track_id)]
-            return "overlay" in track
         return False
 
     def add_predictions(self, clip_id, model):
@@ -646,22 +618,6 @@
             thermal_frame = track_node.create_group("original")
             skipped_frames = []
             # write each frame out individually, as they will probably be different sizes.
-<<<<<<< HEAD
-
-            for frame_i, frame_data in enumerate(track_data):
-                cropped = frame_data[1]
-                original = frame_data[0]
-                channels, height, width = cropped.shape
-
-                # using a chunk size of 1 for channels has the advantage that we can quickly load just one channel
-                chunks = (1, height, width)
-                dims = (channels, height, width)
-
-                frame_node = cropped_frame.create_dataset(
-                    str(frame_i), dims, chunks=chunks, **opts, dtype=np.int16
-                )
-                frame_node[:, :, :] = cropped.as_array()
-=======
             original = None
             for frame_i, cropped in enumerate(cropped_data):
                 if original_thermal is not None:
@@ -679,7 +635,6 @@
                     frame_node[:, :, :] = cropped.as_array()
                 else:
                     skipped_frames.append(frame_i)
->>>>>>> 95c42344
                 if original is not None:
                     thermal_node = thermal_frame.create_dataset(
                         str(frame_i),
