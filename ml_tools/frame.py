--- conflicted
+++ resolved
@@ -171,13 +171,6 @@
                 self.filtered, dim, self.region, crop_rectangle, keep_edge
             )
             if self.flow is not None:
-<<<<<<< HEAD
-                flow_h = resize_with_aspect(self.flow_h, dim)
-                flow_v = resize_with_aspect(self.flow_v, dim)
-                self.flow = np.stack((flow_h, flow_v), axis=2)
-
-            self.filtered = resize_with_aspect(self.filtered, dim)
-=======
                 flow_h = resize_with_aspect(
                     self.flow_h, dim, self.region, crop_rectangle, keep_edge
                 )
@@ -190,7 +183,6 @@
                 )
                 self.flow = np.stack((flow_h, flow_v), axis=2)
 
->>>>>>> f9fea462
         else:
             self.thermal = resize_cv(self.thermal, dim)
             self.mask = resize_cv(self.mask, dim, interpolation=cv2.INTER_NEAREST)
