--- conflicted
+++ resolved
@@ -308,24 +308,14 @@
         center = (width / 2 - footer_size[0] / 2.0, 5)
         draw.text((center[0], center[1]), text, font=font)
 
-<<<<<<< HEAD
     def add_footer(self, draw, width, height, text, ffc_affected, frame_number):
         font = get_font()
         footer_text = "{} FFC {} {}".format(frame_number, ffc_affected, text)
-=======
-    def add_footer(self, draw, width, height, text, ffc_affected):
-        font = get_font()
-        footer_text = "FFC {} {}".format(ffc_affected, text)
->>>>>>> 7eed304a
         footer_size = font.getsize(footer_text)
         center = (width / 2 - footer_size[0] / 2.0, height - footer_size[1])
         draw.text((center[0], center[1]), footer_text, font=font)
 
-<<<<<<< HEAD
     def create_four_tracking_image(self, frame, min_temp, max_temp, type):
-=======
-    def create_four_tracking_image(self, frame, min_temp, max_temp):
->>>>>>> 7eed304a
 
         thermal = frame.thermal
         filtered = frame.filtered
@@ -608,7 +598,6 @@
     font = get_font()
     if text is None:
         text = "id {}".format(track.get_id())
-<<<<<<< HEAD
 
         text += "mass {} var {} vel ({},{}) blank? {}".format(
             region.mass,
@@ -623,21 +612,6 @@
     footer_rect = Region(
         region.right * scale - footer_center / 2.0,
         (v_offset + region.bottom) * scale,
-=======
-        if region.pixel_variance:
-            text += "mass {} var {} vel ({},{})".format(
-                region.mass,
-                round(region.pixel_variance, 2),
-                track.vel_x[frame_offset],
-                track.vel_y[frame_offset],
-            )
-    footer_size = font.getsize(text)
-    footer_center = ((region.width * self.frame_scale) - footer_size[0]) / 2
-
-    footer_rect = Region(
-        region.right * scale - footer_center / 2.0,
-        (v_offset + region.bottom) * self.frame_scale,
->>>>>>> 7eed304a
         footer_size[0],
         footer_size[1],
     )
