--- conflicted
+++ resolved
@@ -67,14 +67,7 @@
 
     @classmethod
     def create_if_required(self, config, preview_type):
-<<<<<<< HEAD
         if preview_type and not preview_type.lower() == Previewer.PREVIEW_NONE:
-=======
-        if (
-            preview_type is not None
-            and not preview_type.lower() == Previewer.PREVIEW_NONE
-        ):
->>>>>>> a0680123
             return Previewer(config, preview_type)
 
     def _load_colourmap(self):
