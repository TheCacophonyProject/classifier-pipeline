--- conflicted
+++ resolved
@@ -75,9 +75,9 @@
             previews_colour_map=raw["previews_colour_map"],
             use_gpu=raw["use_gpu"],
             worker_threads=raw["worker_threads"],
-<<<<<<< HEAD
             labels=raw["labels"],
             build=BuildConfig.load(raw["build"]),
+            debug=raw["debug"],
         )
 
     @classmethod
@@ -98,9 +98,7 @@
             classify_tracking=TrackingConfig.get_defaults(),
             classify=ClassifyConfig.get_defaults(),
             evaluate=EvaluateConfig.get_defaults(),
-=======
-            debug=raw["debug"],
->>>>>>> e4f17173
+            debug=False,
         )
 
     def validate(self):
