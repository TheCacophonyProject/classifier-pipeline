--- conflicted
+++ resolved
@@ -18,16 +18,6 @@
     thermal_square = 0
     filtered_square = 1
     overlay = 2
-
-
-def resize_frame(frame, channel, frame_size, keep_aspect=False):
-    if keep_aspect:
-        return imageprocessing.resize_with_aspect(
-            frame, (frame_size, frame_size), channel
-        )
-    return imageprocessing.resize_cv(
-        np.float32(frame), (frame_size, frame_size), channel
-    )
 
 
 def preprocess_segment(
@@ -35,15 +25,9 @@
     reference_level=None,
     frame_velocity=None,
     augment=False,
-<<<<<<< HEAD
-    default_inset=0,
-=======
-    encode_frame_offsets_in_flow=False,
     default_inset=2,
-    filter_to_delta=True,
     keep_aspect=False,
     frame_size=48,
->>>>>>> 35ef0a67
 ):
     """
     Preprocesses the raw track data, scaling it to correct size, and adjusting to standard levels
@@ -121,12 +105,11 @@
             crop_region.bottom += 1
             crop_region.crop(frame_bounds)
         frame.crop_by_region(crop_region, out=frame)
-        frame.resize((FRAME_SIZE, FRAME_SIZE))
+        frame.resize((FRAME_SIZE, FRAME_SIZE), keep_aspect=keep_aspect)
         if reference_level is not None:
             frame.thermal -= reference_level[i]
             np.clip(frame.thermal, a_min=0, a_max=None, out=frame.thermal)
-
-<<<<<<< HEAD
+            resize_frame(cropped_frame[channel], channel, frame_size, keep_aspect)
         if augment:
             if level_adjust is not None:
                 frame.thermal += level_adjust
@@ -136,42 +119,6 @@
             if flip:
                 frame.flip()
         data.append(frame)
-=======
-        cropped_frame = frame[
-            :,
-            crop_region.top : crop_region.bottom,
-            crop_region.left : crop_region.right,
-        ]
-
-        scaled_frame = [
-            resize_frame(cropped_frame[channel], channel, frame_size, keep_aspect)
-            for channel in range(channels)
-        ]
-        if reference_level:
-            scaled_frame[0] -= np.float32(reference_level[i])
-        scaled_frames.append(scaled_frame)
-
-    # convert back into [F,C,H,W] array.
-    data = np.float32(scaled_frames)
-    if len(data) == 0:
-        return None
-    # map optical flow down to right level,
-    # we pre-multiplied by 256 to fit into a 16bit int
-    data[:, 2 : 3 + 1, :, :] *= 1.0 / 256.0
-
-    # write frame motion into center of frame
-    if encode_frame_offsets_in_flow:
-        F, C, H, W = data.shape
-        for x in range(-2, 2 + 1):
-            for y in range(-2, 2 + 1):
-                data[:, 2 : 3 + 1, H // 2 + y, W // 2 + x] = frame_velocity[:, :]
-
-    # set filtered track to delta frames
-    if filter_to_delta:
-        reference = np.clip(data[:, 0], 20, 999)
-        data[0, 1] = 0
-        data[1:, 1] = reference[1:] - reference[:-1]
->>>>>>> 35ef0a67
 
     return data, flip
 
@@ -209,11 +156,8 @@
     red_channel,
     preprocess_fn=None,
     augment=False,
-<<<<<<< HEAD
-=======
     green_type=None,
     keep_aspect=False,
->>>>>>> 35ef0a67
     reference_level=None,
     overlay=None,
 ):
@@ -226,11 +170,7 @@
         frame_size=frame_size,
     )
 
-<<<<<<< HEAD
-    segment = [frame.get_channel(channel) for frame in segment]
-=======
-    red_segment = segment[:, red_channel]
->>>>>>> 35ef0a67
+    red_segment = [frame.get_channel(channel) for frame in segment]
     # as long as one frame it's fine
     red_square, success = imageprocessing.square_clip(
         red_segment, frames_per_row, (frame_size, frame_size), type
@@ -238,7 +178,7 @@
 
     if not success:
         return None
-<<<<<<< HEAD
+
     if overlay is None:
         overlay = imageprocessing.overlay_image(
             data,
@@ -253,23 +193,8 @@
         full_overlay = np.zeros((square.shape[0], square.shape[1]))
         full_overlay[: overlay.shape[0], : overlay.shape[1]] = overlay
         overlay = full_overlay
-
     if flipped:
         overlay = np.flip(overlay, axis=1)
-
-    data = np.empty((square.shape[0], square.shape[1], 3))
-    data[:, :, 0] = square
-    data[:, :, 1] = np.zeros(overlay.shape)
-=======
-    _, overlay = imageprocessing.movement_images(
-        data,
-        regions,
-        dim=red_square.shape,
-        require_movement=True,
-    )
-    overlay, stats = imageprocessing.normalize(overlay, min=0)
-    if not stats[0]:
-        return None
 
     data = np.empty((red_square.shape[0], red_square.shape[1], 3))
     data[:, :, 0] = red_square
@@ -294,7 +219,6 @@
         green_square = np.zeros(overlay.shape)
 
     data[:, :, 1] = green_square
->>>>>>> 35ef0a67
     data[:, :, 2] = overlay  # overlay
 
     if preprocess_fn:
