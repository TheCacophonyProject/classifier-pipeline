import cv2
import numpy as np
import random

from ml_tools import tools
from track.track import TrackChannels
from ml_tools import imageprocessing


# size to scale each frame to when loaded.
FRAME_SIZE = 48

MIN_SIZE = 4


def preprocess_segment(
    frames,
    reference_level=None,
    frame_velocity=None,
    augment=False,
    default_inset=0,
):
    """
    Preprocesses the raw track data, scaling it to correct size, and adjusting to standard levels
    :param frames: a list of Frames
    :param reference_level: thermal reference level for each frame in data
    :param frame_velocity: velocity (x,y) for each frame.
    :param augment: if true applies a slightly random crop / scale
    :param default_inset: the default number of pixels to inset when no augmentation is applied.
    """

    if reference_level is not None:
        # -------------------------------------------
        # next adjust temperature and flow levels
        # get reference level for thermal channel
        assert len(frames) == len(
            reference_level
        ), "Reference level shape and data shape not match."

    # -------------------------------------------
    # first we scale to the standard size
    data = []
    flip = False
    if augment:
        contrast_adjust = None
        level_adjust = None
        if random.random() <= 0.75:
            # we will adjust contrast and levels, but only within these bounds.
            # that is a bright input may have brightness reduced, but not increased.
            LEVEL_OFFSET = 4

            # apply level and contrast shift
            level_adjust = float(random.normalvariate(0, LEVEL_OFFSET))
            contrast_adjust = float(tools.random_log(0.9, (1 / 0.9)))
        if random.random() <= 0.50:
            flip = True
    for i, frame in enumerate(frames):
        frame.float_arrays()
        frame_height, frame_width = frame.thermal.shape
        # adjusting the corners makes the algorithm robust to tracking differences.
        # gp changed to 0,1 maybe should be a percent of the frame size
        max_height_offset = int(np.clip(frame_height * 0.1, 1, 2))
        max_width_offset = int(np.clip(frame_width * 0.1, 1, 2))

        top_offset = random.randint(0, max_height_offset) if augment else default_inset
        bottom_offset = (
            random.randint(0, max_height_offset) if augment else default_inset
        )
        left_offset = random.randint(0, max_width_offset) if augment else default_inset
        right_offset = random.randint(0, max_width_offset) if augment else default_inset
        if frame_height < MIN_SIZE or frame_width < MIN_SIZE:
            continue

        frame_bounds = tools.Rectangle(0, 0, frame_width, frame_height)
        # rotate then crop
        if augment and random.random() <= 0.75:

            degrees = random.randint(0, 40) - 20
            frame.rotate(degrees)

        # set up a cropping frame
        crop_region = tools.Rectangle.from_ltrb(
            left_offset,
            top_offset,
            frame_width - right_offset,
            frame_height - bottom_offset,
        )

        # if the frame is too small we make it a little larger
        while crop_region.width < MIN_SIZE:
            crop_region.left -= 1
            crop_region.right += 1
            crop_region.crop(frame_bounds)
        while crop_region.height < MIN_SIZE:
            crop_region.top -= 1
            crop_region.bottom += 1
            crop_region.crop(frame_bounds)
        frame.crop_by_region(crop_region, out=frame)
        frame.resize((FRAME_SIZE, FRAME_SIZE))
        if reference_level is not None:
            frame.thermal -= reference_level[i]
            np.clip(frame.thermal, a_min=0, a_max=None, out=frame.thermal)

        if augment:
            if level_adjust is not None:
                frame.thermal += level_adjust
            if contrast_adjust is not None:
                frame.thermal *= contrast_adjust
                frame.filtered *= contrast_adjust
            if flip:
                frame.flip()
        data.append(frame)

    return data, flip


def preprocess_frame(
    data, output_dim, use_thermal=True, augment=False, preprocess_fn=None
):
    if use_thermal:
        channel = TrackChannels.thermal
    else:
        channel = TrackChannels.filtered
<<<<<<< HEAD
    data = data.get_channel(channel)

    max = np.amax(data)
    min = np.amin(data)
    if max == min:
=======
    data = data[channel]
    data, stats = imageprocessing.normalize(data)
    if not stats[0]:
>>>>>>> 4f2e31cf
        return None

    data = data[np.newaxis, :]
    data = np.transpose(data, (1, 2, 0))
    data = np.repeat(data, output_dim[2], axis=2)
    data = imageprocessing.resize_cv(data, output_dim)

    # preprocess expects values in range 0-255
    if preprocess_fn:
        data = data * 255
        data = preprocess_fn(data)
    return data


def preprocess_movement(
    data,
    segment,
    frames_per_row,
    regions,
    channel,
    preprocess_fn=None,
    augment=False,
    reference_level=None,
    overlay=None,
):
    segment, flipped = preprocess_segment(
        segment,
        reference_level=reference_level,
        augment=augment,
        default_inset=0,
    )

    segment = [frame.get_channel(channel) for frame in segment]
    # as long as one frame it's fine
    square, success = imageprocessing.square_clip(
        segment, frames_per_row, (FRAME_SIZE, FRAME_SIZE), type
    )
    if not success:
        return None
    if overlay is None:
        overlay = imageprocessing.overlay_image(
            data,
            regions,
            dim=square.shape,
            require_movement=True,
        )
        overlay, stats = imageprocessing.normalize(overlay, min=0)
        if not stats[0]:
            return None
    else:
        full_overlay = np.zeros((square.shape[0], square.shape[1]))
        full_overlay[: overlay.shape[0], : overlay.shape[1]] = overlay
        overlay = full_overlay

    if flipped:
        overlay = np.flip(overlay, axis=1)

    data = np.empty((square.shape[0], square.shape[1], 3))
    data[:, :, 0] = square
    data[:, :, 1] = np.zeros(overlay.shape)
    data[:, :, 2] = overlay  # overlay
    if preprocess_fn:
        for i, frame in enumerate(data):
            frame = frame * 255
            data[i] = preprocess_fn(frame)
    return data<|MERGE_RESOLUTION|>--- conflicted
+++ resolved
@@ -121,17 +121,9 @@
         channel = TrackChannels.thermal
     else:
         channel = TrackChannels.filtered
-<<<<<<< HEAD
     data = data.get_channel(channel)
-
-    max = np.amax(data)
-    min = np.amin(data)
-    if max == min:
-=======
-    data = data[channel]
     data, stats = imageprocessing.normalize(data)
     if not stats[0]:
->>>>>>> 4f2e31cf
         return None
 
     data = data[np.newaxis, :]
