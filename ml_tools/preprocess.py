--- conflicted
+++ resolved
@@ -1,7 +1,7 @@
 import cv2
+import enum
 import numpy as np
 import random
-
 from ml_tools import tools
 from track.track import TrackChannels
 from ml_tools import imageprocessing
@@ -12,12 +12,18 @@
 MIN_SIZE = 4
 
 
-class FrameTypes:
+class FrameTypes(enum.Enum):
     """Types of frames"""
 
-    thermal_square = 0
-    filtered_square = 1
-    overlay = 2
+    thermal_tiled = 0
+    filtered_tiled = 1
+    flow_tiled = 2
+    overlay = 3
+    flow_rgb = 4
+
+    @staticmethod
+    def is_valid(name):
+        return name in FrameTypes.__members__.keys()
 
 
 def preprocess_segment(
@@ -109,6 +115,9 @@
         if reference_level is not None:
             frame.thermal -= reference_level[i]
             np.clip(frame.thermal, a_min=0, a_max=None, out=frame.thermal)
+        if frame.flow_clipped:
+            frame.flow *= 1.0 / 256.0
+            frame.flow_clipped = False
         if augment:
             if level_adjust is not None:
                 frame.thermal += level_adjust
@@ -152,11 +161,11 @@
     frames_per_row,
     frame_size,
     regions,
+    red_type,
+    green_type,
+    blue_type,
     preprocess_fn=None,
     augment=False,
-    red_type=None,
-    green_type=None,
-    blue_type=None,
     keep_aspect=False,
     reference_level=None,
     overlay=None,
@@ -189,9 +198,17 @@
 
             if flipped:
                 channel_data = np.flip(channel_data, axis=1)
-
+        elif type == FrameTypes.flow_tiled:
+            channel_segment = [
+                frame.get_channel(TrackChannels.flow) for frame in segment
+            ]
+            channel_data, success = imageprocessing.square_clip_flow(
+                channel_segment, frames_per_row, (frame_size, frame_size)
+            )
+            if not success:
+                return None
         else:
-            if type == FrameTypes.thermal_square:
+            if type == FrameTypes.thermal_tiled:
                 channel = TrackChannels.thermal
             else:
                 channel = TrackChannels.filtered
@@ -209,55 +226,7 @@
     data = np.stack(
         (frame_types[red_type], frame_types[green_type], frame_types[blue_type]), axis=2
     )
-<<<<<<< HEAD
-=======
-
-    if not success:
-        return None
-
-    if overlay is None:
-        overlay = imageprocessing.overlay_image(
-            data,
-            regions,
-            dim=red_square.shape,
-            require_movement=True,
-        )
-        overlay, stats = imageprocessing.normalize(overlay, min=0)
-        if not stats[0]:
-            return None
-    else:
-        full_overlay = np.zeros((square.shape[0], square.shape[1]))
-        full_overlay[: overlay.shape[0], : overlay.shape[1]] = overlay
-        overlay = full_overlay
-    if flipped:
-        overlay = np.flip(overlay, axis=1)
-
-    data = np.empty((red_square.shape[0], red_square.shape[1], 3))
-    data[:, :, 0] = red_square
-    if green_type == FrameTypes.filtered_square:
-        green_segment = [frame.get_channel(TrackChannels.filtered) for frame in segment]
-        green_square, success = imageprocessing.square_clip(
-            green_segment, frames_per_row, (frame_size, frame_size), type
-        )
-
-        if not success:
-            return None
-    elif green_type == FrameTypes.thermal_square:
-        green_segment = [frame.get_channel(TrackChannels.thermal) for frame in segment]
-        green_square, success = imageprocessing.square_clip(
-            green_segment, frames_per_row, (frame_size, frame_size), type
-        )
-        if not success:
-            return None
-    elif green_type == FrameTypes.overlay:
-        green_square = overlay
-    else:
-        green_square = np.zeros(overlay.shape)
-
-    data[:, :, 1] = green_square
-    data[:, :, 2] = overlay  # overlay
-
->>>>>>> 51bcc5a4
+
     if preprocess_fn:
         data = data * 255
         data = preprocess_fn(data)
