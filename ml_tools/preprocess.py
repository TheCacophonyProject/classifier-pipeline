import numpy as np
import random
from ml_tools import tools
from ml_tools.frame import TrackChannels
import logging
from ml_tools import imageprocessing
import enum
import tensorflow as tf
from track.region import Region

# size to scale each frame to when loaded.

MIN_SIZE = 4
EDGE = 1

res_x = 120
res_y = 160


def convert(image):
    image = tf.image.convert_image_dtype(image, tf.float32)
    return image


def augement_frame(frame, frame_size, dim):
    frame = imageprocessing.resize_cv(
        frame,
        dim,
        extra_h=random.randint(0, int(frame_size * 0.05)),
        extra_v=random.randint(0, int(frame_size * 0.05)),
    )

    image = convert(frame)
    image = tf.image.random_crop(image, size=[dim[0], dim[1], 3])
    if random.random() > 0.50:
        image = tf.image.flip_left_right(image)

    if random.random() > 0.20:
        image = tf.image.random_contrast(image, 0.8, 1.2)
    image = tf.minimum(image, 1.0)
    image = tf.maximum(image, 0.0)
    return image.numpy()


class FrameTypes(enum.Enum):
    """Types of frames"""

    thermal_tiled = 0
    filtered_tiled = 1
    flow_tiled = 2
    overlay = 3
    flow_rgb = 4

    @staticmethod
    def is_valid(name):
        return name in FrameTypes.__members__.keys()


def preprocess_segment(
    frames,
    frame_size,
    reference_level=None,
    frame_velocity=None,
    augment=False,
    default_inset=0,
    keep_edge=False,
):
    """
    Preprocesses the raw track data, scaling it to correct size, and adjusting to standard levels
    :param frames: a list of Frames
    :param reference_level: thermal reference level for each frame in data
    :param frame_velocity: velocity (x,y) for each frame.
    :param augment: if true applies a slightly random crop / scale
    :param default_inset: the default number of pixels to inset when no augmentation is applied.
    """
    if reference_level is not None:
        # -------------------------------------------
        # next adjust temperature and flow levels
        # get reference level for thermal channel
        assert len(frames) == len(
            reference_level
        ), "Reference level shape and data shape not match."

    crop_rectangle = tools.Rectangle(EDGE, EDGE, res_x - 2 * EDGE, res_y - 2 * EDGE)

    # -------------------------------------------
    # first we scale to the standard size
    top_offset = 0
    bottom_offset = 0
    left_offset = 0
    right_offset = 0
    data = []
    flip = False
    chance = random.random()
    if augment:
        contrast_adjust = None
        level_adjust = None
        if chance <= 0.75:
            # we will adjust contrast and levels, but only within these bounds.
            # that is a bright input may have brightness reduced, but not increased.
            LEVEL_OFFSET = 4

            # apply level and contrast shift
            level_adjust = float(random.normalvariate(0, LEVEL_OFFSET))
            contrast_adjust = float(tools.random_log(0.9, (1 / 0.9)))
        if chance <= 0.50:
            flip = True
    for i, frame in enumerate(frames):

        frame.float_arrays()
        frame_height, frame_width = frame.thermal.shape
        # adjusting the corners makes the algorithm robust to tracking differences.
        # gp changed to 0,1 maybe should be a percent of the frame size
        if augment or frame_height > frame_size or frame_width > frame_size:
            max_height_offset = frame_height - frame_size
            max_width_offset = frame_width - frame_size
            top_offset = int(random.random() * max_height_offset)
            # bottom_offset = int(random.random() * max_height_offset)
            left_offset = int(random.random() * max_width_offset)
            # right_offset = int(random.random() * max_width_offset)
            crop_region = tools.Rectangle(
                left_offset, top_offset, frame_size, frame_size
            )
            frame.crop_by_region(crop_region, out=frame)

        if augment and chance <= 0.75:
            # degress = 0

            degrees = int(chance * 40) - 20
            frame.rotate(degrees)
        if frame_height < MIN_SIZE or frame_width < MIN_SIZE:
            continue
        if reference_level is not None:
            frame.thermal -= reference_level[i]
            np.clip(frame.thermal, a_min=0, a_max=None, out=frame.thermal)

        frame.normalize()

        if augment:
            if level_adjust is not None:
                frame.brightness_adjust(level_adjust)
            if contrast_adjust is not None:
                frame.contrast_adjust(contrast_adjust)
            if flip:
                frame.flip()
        data.append(frame)

    return data, flip


def preprocess_frame(
    frame,
    frame_size,
    augment,
    thermal_median,
    velocity,
    output_dim,
    preprocess_fn=None,
    sample=None,
):
    processed_frame, flipped = preprocess_segment(
        [frame],
        frame_size,
        reference_level=[thermal_median],
        augment=augment,
        default_inset=0,
    )
    if len(processed_frame) == 0:
        return
    processed_frame = processed_frame[0]
    thermal = processed_frame.get_channel(TrackChannels.thermal)
    filtered = processed_frame.get_channel(TrackChannels.filtered)
    thermal, stats = imageprocessing.normalize(thermal, min=0)
    if not stats[0]:
        return None
    filtered, stats = imageprocessing.normalize(filtered, min=0)
    if not stats[0]:
        return None

    data = np.empty((*thermal.shape, 3))
    data[:, :, 0] = thermal
    data[:, :, 1] = filtered
    data[:, :, 2] = filtered
    # for testing
    # tools.saveclassify_image(
    #     data,
    #     f"samples/{sample.label}-{sample.clip_id}-{sample.track_id}",
    # )

    # preprocess expects values in range 0-255
    if preprocess_fn:
        data = data * 255
        data = preprocess_fn(data)
    return data


<<<<<<< HEAD
index = 0
import cv2

# /home/gp/cacophony/classifier-data/irvideos/tagged/hedgehogIR/2022-02-02_04.34.10_trap-ir-01.avi
def preprocess_ir(
    frame,
    frame_size,
    preprocess_fn=None,
    save_info="",
):
    frame.normalize()
    image = np.stack((frame.thermal, frame.thermal, frame.filtered), axis=2)
    image = tf.cast(image, tf.float32)
    image = tf.image.resize_with_pad(image, frame_size[0], frame_size[1])
    global index
    index += 1
    tools.saveclassify_image(
        image,
        f"samples/{index}-{save_info}-sample",
    )
    if preprocess_fn:
        image = preprocess_fn(image)
    return image
=======
index = 1
>>>>>>> c6920d46


def preprocess_movement(
    segment,
    frames_per_row,
    frame_size,
    red_type,
    green_type,
    blue_type,
    preprocess_fn=None,
    augment=False,
    reference_level=None,
    sample=None,
    keep_edge=False,
):
    segment, flipped = preprocess_segment(
        segment,
        frame_size,
        reference_level=reference_level,
        augment=augment,
        default_inset=0,
        keep_edge=keep_edge,
    )
    frame_types = {}
    channel_types = set([green_type, blue_type, red_type])
    for type in channel_types:
        if type == FrameTypes.overlay:
            if overlay is None:
                overlay = imageprocessing.overlay_image(
                    data,
                    regions,
                    dim=(frames_per_row * frame_size, frames_per_row * frame_size),
                    require_movement=True,
                )
                channel_data, stats = imageprocessing.normalize(overlay, min=0)
                if not stats[0]:
                    return None
            else:
                channel_data = np.zeros((square.shape[0], square.shape[1]))
                channel_data[: overlay.shape[0], : overlay.shape[1]] = overlay

            if flipped:
                channel_data = np.flip(channel_data, axis=1)
        elif type == FrameTypes.flow_tiled:
            channel_segment = [
                frame.get_channel(TrackChannels.flow) for frame in segment
            ]
            channel_data, success = imageprocessing.square_clip_flow(
                channel_segment, frames_per_row, (frame_size, frame_size)
            )
            if not success:
                return None
        else:
            if type == FrameTypes.thermal_tiled:
                channel = TrackChannels.thermal
            else:
                channel = TrackChannels.filtered
            channel_segment = [frame.get_channel(channel) for frame in segment]
            channel_data, success = imageprocessing.square_clip(
                channel_segment, frames_per_row, (frame_size, frame_size)
            )

            if not success:
                return None

        frame_types[type] = channel_data

    data = np.stack(
        (frame_types[red_type], frame_types[green_type], frame_types[blue_type]), axis=2
    )
<<<<<<< HEAD
    # for testing
    global index
    index += 1
    tools.saveclassify_image(
        data,
        f"samples/{index}-sample",
    )
=======
    #
    # global index
    # index += 1
    # # # # for testing
    # tools.saveclassify_image(
    #     data,
    #     f"samples/{index}",
    # )
>>>>>>> c6920d46
    if preprocess_fn:
        data = data * 255
        data = preprocess_fn(data)
    return data<|MERGE_RESOLUTION|>--- conflicted
+++ resolved
@@ -7,6 +7,7 @@
 import enum
 import tensorflow as tf
 from track.region import Region
+import cv2
 
 # size to scale each frame to when loaded.
 
@@ -194,10 +195,6 @@
     return data
 
 
-<<<<<<< HEAD
-index = 0
-import cv2
-
 # /home/gp/cacophony/classifier-data/irvideos/tagged/hedgehogIR/2022-02-02_04.34.10_trap-ir-01.avi
 def preprocess_ir(
     frame,
@@ -218,9 +215,6 @@
     if preprocess_fn:
         image = preprocess_fn(image)
     return image
-=======
-index = 1
->>>>>>> c6920d46
 
 
 def preprocess_movement(
@@ -291,15 +285,6 @@
     data = np.stack(
         (frame_types[red_type], frame_types[green_type], frame_types[blue_type]), axis=2
     )
-<<<<<<< HEAD
-    # for testing
-    global index
-    index += 1
-    tools.saveclassify_image(
-        data,
-        f"samples/{index}-sample",
-    )
-=======
     #
     # global index
     # index += 1
@@ -308,7 +293,6 @@
     #     data,
     #     f"samples/{index}",
     # )
->>>>>>> c6920d46
     if preprocess_fn:
         data = data * 255
         data = preprocess_fn(data)
