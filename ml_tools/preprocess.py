import numpy as np
import random
from ml_tools import tools
from ml_tools.frame import TrackChannels
import logging
from ml_tools import imageprocessing
from track.region import Region
import cv2
from ml_tools.tools import FrameTypes

# size to scale each frame to when loaded.

MIN_SIZE = 4
EDGE = 1

res_x = 120
res_y = 160


# this is from tf source code same as preprocess_input
def preprocess_fn(x):
    x /= 127.5
    x -= 1.0
    return x


def convert(image):
    import tensorflow as tf

    image = tf.image.convert_image_dtype(image, tf.float32)
    return image


def augement_frame(frame, frame_size, dim):
    frame = imageprocessing.resize_cv(
        frame,
        dim,
        extra_h=random.randint(0, int(frame_size * 0.05)),
        extra_v=random.randint(0, int(frame_size * 0.05)),
    )

    image = convert(frame)
    import tensorflow as tf

    image = tf.image.random_crop(image, size=[dim[0], dim[1], 3])
    if random.random() > 0.50:
        image = tf.image.flip_left_right(image)

    if random.random() > 0.20:
        image = tf.image.random_contrast(image, 0.8, 1.2)
    image = tf.minimum(image, 1.0)
    image = tf.maximum(image, 0.0)
    return image.numpy()


<<<<<<< HEAD
def preprocess_frame(frame, out_dim, region, background=None, crop_rectangle=None):
    median = np.median(frame.thermal)
    cropped_frame = frame.crop_by_region(region)
    cropped_frame.thermal = np.float32(cropped_frame.thermal)
    if cropped_frame.filtered is not None:
        if backgorund is None:
            logging.warning(
                "Not calculating filtered frame as no background was supplied"
=======
def preprocess_segment(
    frames,
    frame_size,
    reference_level=None,
    frame_velocity=None,
    augment=False,
    default_inset=0,
    keep_edge=False,
):
    """
    Preprocesses the raw track data, scaling it to correct size, and adjusting to standard levels
    :param frames: a list of Frames
    :param reference_level: thermal reference level for each frame in data
    :param frame_velocity: velocity (x,y) for each frame.
    :param augment: if true applies a slightly random crop / scale
    :param default_inset: the default number of pixels to inset when no augmentation is applied.
    """
    if reference_level is not None:
        # -------------------------------------------
        # next adjust temperature and flow levels
        # get reference level for thermal channel
        assert len(frames) == len(
            reference_level
        ), "Reference level shape and data shape not match."

    crop_rectangle = tools.Rectangle(EDGE, EDGE, res_x - 2 * EDGE, res_y - 2 * EDGE)

    # -------------------------------------------
    # first we scale to the standard size
    top_offset = 0
    bottom_offset = 0
    left_offset = 0
    right_offset = 0
    data = []
    flip = False
    chance = random.random()
    if augment:
        contrast_adjust = None
        level_adjust = None
        if chance <= 0.75:
            # we will adjust contrast and levels, but only within these bounds.
            # that is a bright input may have brightness reduced, but not increased.
            LEVEL_OFFSET = 4

            # apply level and contrast shift
            level_adjust = float(random.normalvariate(0, LEVEL_OFFSET))
            contrast_adjust = float(tools.random_log(0.9, (1 / 0.9)))
        if chance <= 0.50:
            flip = True

    for i, frame in enumerate(frames):
        frame.float_arrays()
        frame_height, frame_width = frame.thermal.shape
        # adjusting the corners makes the algorithm robust to tracking differences.
        # gp changed to 0,1 maybe should be a percent of the frame size
        if augment or frame_height > frame_size or frame_width > frame_size:
            max_height_offset = frame_height - frame_size
            max_width_offset = frame_width - frame_size
            top_offset = int(random.random() * max_height_offset)
            # bottom_offset = int(random.random() * max_height_offset)
            left_offset = int(random.random() * max_width_offset)
            # right_offset = int(random.random() * max_width_offset)
            crop_region = tools.Rectangle(
                left_offset, top_offset, frame_size, frame_size
>>>>>>> c032fbf8
            )
        else:
            cropped_frame.filtered = cropped_frame.thermal - region.subimage(background)
    cropped_frame.thermal -= median
    np.clip(cropped_frame.thermal, 0, None, out=cropped_frame.thermal)
    cropped_frame.resize_with_aspect(
        out_dim,
        crop_rectangle,
        True,
    )
    cropped_frame.normalize()
    return cropped_frame


#
#
# def preprocess_frame(
#     frame,
#     frame_size,
#     thermal_median,
#     velocity,
#     output_dim,
#     preprocess_fn=None,
#     sample=None,
# ):
#     processed_frame, flipped = preprocess_segment(
#         [frame],
#         frame_size,
#         reference_level=[thermal_median],
#         augment=augment,
#         default_inset=0,
#     )
#     if len(processed_frame) == 0:
#         return
#     processed_frame = processed_frame[0]
#     thermal = processed_frame.get_channel(TrackChannels.thermal)
#     filtered = processed_frame.get_channel(TrackChannels.filtered)
#     thermal, stats = imageprocessing.normalize(thermal, min=0)
#     if not stats[0]:
#         return None
#     filtered, stats = imageprocessing.normalize(filtered, min=0)
#     if not stats[0]:
#         return None
#
#     data = np.empty((*thermal.shape, 3))
#     data[:, :, 0] = thermal
#     data[:, :, 1] = filtered
#     data[:, :, 2] = filtered
#     # for testing
#     # tools.saveclassify_image(
#     #     data,
#     #     f"samples/{sample.label}-{sample.clip_id}-{sample.track_id}",
#     # )
#
#     # preprocess expects values in range 0-255
#     if preprocess_fn:
#         data = data * 255
#         data = preprocess_fn(data)
#     return data


index = 0


def preprocess_ir(
    frame,
    frame_size,
    region=None,
    preprocess_fn=None,
    save_info="",
):
<<<<<<< HEAD
    preprocessed_frame = preprocess_frame(
        frame,
        frame_size,
        region,
    )

    image = np.stack(
        (
            preprocessed_frame.thermal,
            preprocessed_frame.thermal,
            preprocessed_frame.thermal,
        ),
        axis=2,
    )
=======
    if crop:
        crop_rectangle = tools.Rectangle(
            0, 0, frame.thermal.shape[1], frame.thermal.shape[0]
        )
        frame.crop_by_region(region, out=frame)
    frame.normalize()
    image = np.stack((frame.thermal, frame.thermal, frame.thermal), axis=2)
    image = np.float32(image)
    image = imageprocessing.resize_and_pad(
        image,
        (frame_size[0], frame_size[1], 3),
        frame.region,
        None,
        True,
    )

>>>>>>> c032fbf8
    if preprocess_fn:
        image = preprocess_fn(image)
    return image


index = 0


#
def preprocess_movement(
    preprocess_frames,
    frames_per_row,
    frame_size,
    red_type,
    green_type,
    blue_type,
    preprocess_fn=None,
    sample=None,
):
    frame_types = {}
    channel_types = set([green_type, blue_type, red_type])
    for type in channel_types:
        if type == FrameTypes.overlay:
            if overlay is None:
                overlay = imageprocessing.overlay_image(
                    data,
                    regions,
                    dim=(frames_per_row * frame_size, frames_per_row * frame_size),
                    require_movement=True,
                )
                channel_data, stats = imageprocessing.normalize(overlay, min=0)
                if not stats[0]:
                    return None
            else:
                channel_data = np.zeros((square.shape[0], square.shape[1]))
                channel_data[: overlay.shape[0], : overlay.shape[1]] = overlay

            if flipped:
                channel_data = np.flip(channel_data, axis=1)
        elif type == FrameTypes.flow_tiled:
            channel_segment = [
                frame.get_channel(TrackChannels.flow) for frame in preprocess_frames
            ]
            channel_data, success = imageprocessing.square_clip_flow(
                channel_segment, frames_per_row, (frame_size, frame_size)
            )
            if not success:
                return None
        else:
            if type == FrameTypes.thermal_tiled:
                channel = TrackChannels.thermal
            else:
                channel = TrackChannels.filtered
            channel_segment = [
                frame.get_channel(channel) for frame in preprocess_frames
            ]
            channel_data, success = imageprocessing.square_clip(
                channel_segment,
                frames_per_row,
                (frame_size, frame_size),
                normalize=False,
            )
            # already done normalization

            if not success:
                return None

        frame_types[type] = channel_data

    data = np.stack(
        (frame_types[red_type], frame_types[green_type], frame_types[blue_type]), axis=2
    )
    #
<<<<<<< HEAD
    global index
    index += 1
    # # # # for testing
    tools.saveclassify_image(
        data,
        f"samples/{index}",
    )
=======
    # global index
    # index += 1
    # # # # # for testing
    # tools.saveclassify_image(
    #     data * 255,
    #     f"samples/{index}",
    # )
>>>>>>> c032fbf8

    if preprocess_fn:
        data = preprocess_fn(data)
    return data<|MERGE_RESOLUTION|>--- conflicted
+++ resolved
@@ -53,7 +53,6 @@
     return image.numpy()
 
 
-<<<<<<< HEAD
 def preprocess_frame(frame, out_dim, region, background=None, crop_rectangle=None):
     median = np.median(frame.thermal)
     cropped_frame = frame.crop_by_region(region)
@@ -62,72 +61,6 @@
         if backgorund is None:
             logging.warning(
                 "Not calculating filtered frame as no background was supplied"
-=======
-def preprocess_segment(
-    frames,
-    frame_size,
-    reference_level=None,
-    frame_velocity=None,
-    augment=False,
-    default_inset=0,
-    keep_edge=False,
-):
-    """
-    Preprocesses the raw track data, scaling it to correct size, and adjusting to standard levels
-    :param frames: a list of Frames
-    :param reference_level: thermal reference level for each frame in data
-    :param frame_velocity: velocity (x,y) for each frame.
-    :param augment: if true applies a slightly random crop / scale
-    :param default_inset: the default number of pixels to inset when no augmentation is applied.
-    """
-    if reference_level is not None:
-        # -------------------------------------------
-        # next adjust temperature and flow levels
-        # get reference level for thermal channel
-        assert len(frames) == len(
-            reference_level
-        ), "Reference level shape and data shape not match."
-
-    crop_rectangle = tools.Rectangle(EDGE, EDGE, res_x - 2 * EDGE, res_y - 2 * EDGE)
-
-    # -------------------------------------------
-    # first we scale to the standard size
-    top_offset = 0
-    bottom_offset = 0
-    left_offset = 0
-    right_offset = 0
-    data = []
-    flip = False
-    chance = random.random()
-    if augment:
-        contrast_adjust = None
-        level_adjust = None
-        if chance <= 0.75:
-            # we will adjust contrast and levels, but only within these bounds.
-            # that is a bright input may have brightness reduced, but not increased.
-            LEVEL_OFFSET = 4
-
-            # apply level and contrast shift
-            level_adjust = float(random.normalvariate(0, LEVEL_OFFSET))
-            contrast_adjust = float(tools.random_log(0.9, (1 / 0.9)))
-        if chance <= 0.50:
-            flip = True
-
-    for i, frame in enumerate(frames):
-        frame.float_arrays()
-        frame_height, frame_width = frame.thermal.shape
-        # adjusting the corners makes the algorithm robust to tracking differences.
-        # gp changed to 0,1 maybe should be a percent of the frame size
-        if augment or frame_height > frame_size or frame_width > frame_size:
-            max_height_offset = frame_height - frame_size
-            max_width_offset = frame_width - frame_size
-            top_offset = int(random.random() * max_height_offset)
-            # bottom_offset = int(random.random() * max_height_offset)
-            left_offset = int(random.random() * max_width_offset)
-            # right_offset = int(random.random() * max_width_offset)
-            crop_region = tools.Rectangle(
-                left_offset, top_offset, frame_size, frame_size
->>>>>>> c032fbf8
             )
         else:
             cropped_frame.filtered = cropped_frame.thermal - region.subimage(background)
@@ -199,7 +132,6 @@
     preprocess_fn=None,
     save_info="",
 ):
-<<<<<<< HEAD
     preprocessed_frame = preprocess_frame(
         frame,
         frame_size,
@@ -214,24 +146,6 @@
         ),
         axis=2,
     )
-=======
-    if crop:
-        crop_rectangle = tools.Rectangle(
-            0, 0, frame.thermal.shape[1], frame.thermal.shape[0]
-        )
-        frame.crop_by_region(region, out=frame)
-    frame.normalize()
-    image = np.stack((frame.thermal, frame.thermal, frame.thermal), axis=2)
-    image = np.float32(image)
-    image = imageprocessing.resize_and_pad(
-        image,
-        (frame_size[0], frame_size[1], 3),
-        frame.region,
-        None,
-        True,
-    )
-
->>>>>>> c032fbf8
     if preprocess_fn:
         image = preprocess_fn(image)
     return image
@@ -305,23 +219,13 @@
         (frame_types[red_type], frame_types[green_type], frame_types[blue_type]), axis=2
     )
     #
-<<<<<<< HEAD
-    global index
-    index += 1
-    # # # # for testing
-    tools.saveclassify_image(
-        data,
-        f"samples/{index}",
-    )
-=======
     # global index
     # index += 1
     # # # # # for testing
     # tools.saveclassify_image(
-    #     data * 255,
+    #     data,
     #     f"samples/{index}",
     # )
->>>>>>> c032fbf8
 
     if preprocess_fn:
         data = preprocess_fn(data)
