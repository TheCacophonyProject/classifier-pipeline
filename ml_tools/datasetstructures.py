--- conflicted
+++ resolved
@@ -6,12 +6,9 @@
 from ml_tools import tools
 from track.region import Region
 from abc import ABC, abstractmethod
-<<<<<<< HEAD
-from ml_tools import imageprocessing
-=======
 from ml_tools.imageprocessing import resize_cv, rotate, normalize, resize_and_pad
 from ml_tools.frame import Frame, TrackChannels
->>>>>>> 4c6ce12e
+from ml_tools import imageprocessing
 
 FRAMES_PER_SECOND = 9
 
