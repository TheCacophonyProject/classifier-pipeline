--- conflicted
+++ resolved
@@ -36,10 +36,7 @@
         resample=False,
     ):
         self.resample = resample
-<<<<<<< HEAD
-=======
-
->>>>>>> 51aee4af
+
         self.labels = labels
         self.model_preprocess = model_preprocess
         self.use_thermal = use_thermal
@@ -127,13 +124,8 @@
         "Updates indexes after each epoch"
         if self.resample:
             self.dataset.resample("wallaby")
-<<<<<<< HEAD
-            self.size = len(self.dataset.frame_samples)
-            self.indexes = np.arange(self.size)
-=======
             self.size = len(self.dataset.segments)
             self.indexes = np.arange(self.dataset.rows)
->>>>>>> 51aee4af
         if self.shuffle:
             np.random.shuffle(self.indexes)
         if load:
@@ -162,16 +154,6 @@
         data_i = 0
         for index in indexes:
             segment_i = index
-<<<<<<< HEAD
-            frame = self.dataset.frame_samples[segment_i]
-            try:
-                data, label = self.dataset.fetch_frame(frame, channels=channels)
-                # label = label.lower()
-                # print("label is", label, self.labels)
-            except:
-                print("couldn't fetch", frame)
-                continue
-=======
             if self.lstm:
                 segment = self.dataset.segments[index]
                 data = self.dataset.fetch_segment(segment, augment=self.augment)
@@ -183,7 +165,6 @@
             else:
                 frame = self.dataset.frame_samples[segment_i]
                 data, label = self.dataset.fetch_frame(frame, channels=channels)
->>>>>>> 51aee4af
             if label not in self.labels:
                 continue
             if self.lstm:
