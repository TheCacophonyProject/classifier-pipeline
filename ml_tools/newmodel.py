import itertools
import io
from ml_tools.dataset import TrackChannels
import tensorflow as tf
import pickle
import logging
from tensorboard.plugins.hparams import api as hp

from collections import namedtuple
from ml_tools.datagenerator import DataGenerator, preprocess_frame
import numpy as np
import os
import time
import matplotlib.pyplot as plt
import json
from ml_tools.dataset import Preprocessor
from classify.trackprediction import TrackPrediction
from sklearn.metrics import confusion_matrix

#
HP_DENSE_SIZES = hp.HParam(
    "dense_sizes",
    hp.Discrete(["1024 1024 1024 1024 512", "1024 512", "512", "128", "64"]),
)

HP_BATCH_SIZE = hp.HParam("batch_size", hp.Discrete([32]))
HP_OPTIMIZER = hp.HParam("optimizer", hp.Discrete(["adam", "sgd"]))
HP_LEARNING_RATE = hp.HParam(
    "learning_rate", hp.Discrete([0.0001, 0.001, 0.01, 0.1, 1.0])
)

METRIC_ACCURACY = "accuracy"

validate = None
model = None
file_writer_cm = None


class NewModel:
    """ Defines a deep learning model """

    # fig = plt.figure(figsize=(48, 48))
    # plt_i = 1
    MODEL_NAME = "new model"
    MODEL_DESCRIPTION = "Pre trained resnet"
    VERSION = "0.3.0"

    def __init__(self, train_config=None, labels=None, preserve_labels=False):

        self.frame_size = 48
        self.model = None
        self.datasets = None
        # namedtuple("Datasets", "train, validation, test")
        # dictionary containing current hyper parameters
        self.params = {
            # augmentation
            "base_training": False,
            "augmentation": True,
            "thermal_threshold": 10,
            "scale_frequency": 0.5,
            # dropout
            "keep_prob": 0.5,
            "lstm": False,
            # training
            "batch_size": 16,
        }
        if train_config:
            self.log_base = os.path.join(train_config.train_dir, "logs")
            self.log_dir = self.log_base
            os.makedirs(self.log_base, exist_ok=True)
            self.checkpoint_folder = os.path.join(train_config.train_dir, "checkpoints")
            self.params.update(train_config.hyper_params)
        self.labels = labels
        self.preserve_labels = preserve_labels
        self.pretrained_model = self.params.get("model", "resnetv2")
        self.preprocess_fn = None
        self.validate = None
        self.train = None

    def base_model(self, input_shape):
        if self.pretrained_model == "resnet":
            return (
                tf.keras.applications.ResNet50(
                    weights="imagenet", include_top=False, input_shape=input_shape,
                ),
                tf.keras.applications.resnet.preprocess_input,
            )
        elif self.pretrained_model == "resnetv2":
            return (
                tf.keras.applications.ResNet50V2(
                    weights="imagenet", include_top=False, input_shape=input_shape
                ),
                tf.keras.applications.resnet_v2.preprocess_input,
            )
        elif self.pretrained_model == "resnet152":
            return (
                tf.keras.applications.ResNet152(
                    weights="imagenet", include_top=False, input_shape=input_shape
                ),
                tf.keras.applications.resnet.preprocess_input,
            )
        elif self.pretrained_model == "vgg16":
            return (
                tf.keras.applications.VGG16(
                    weights="imagenet", include_top=False, input_shape=input_shape,
                ),
                tf.keras.applications.vgg16.preprocess_input,
            )
        elif self.pretrained_model == "vgg19":
            return (
                tf.keras.applications.VGG19(
                    weights="imagenet", include_top=False, input_shape=input_shape,
                ),
                tf.keras.applications.vgg19.preprocess_input,
            )
        elif self.pretrained_model == "mobilenet":
            return (
                tf.keras.applications.MobileNetV2(
                    weights="imagenet", include_top=False, input_shape=input_shape,
                ),
                tf.keras.applications.mobilenet_v2.preprocess_input,
            )
        elif self.pretrained_model == "densenet121":
            return (
                tf.keras.applications.DenseNet121(
                    weights="imagenet", include_top=False, input_shape=input_shape,
                ),
                tf.keras.applications.densenet.preprocess_input,
            )
        elif self.pretrained_model == "inceptionresnetv2":
            return (
                tf.keras.applications.InceptionResNetV2(
                    weights="imagenet", include_top=False, input_shape=input_shape,
                ),
                tf.keras.applications.inception_resnet_v2.preprocess_input,
            )

        raise "Could not find model" + self.pretrained_model

    def get_preprocess_fn(self):
        if self.pretrained_model == "resnet":
            return tf.keras.applications.resnet.preprocess_input

        elif self.pretrained_model == "resnetv2":
            return tf.keras.applications.resnet_v2.preprocess_input

        elif self.pretrained_model == "resnet152":
            return tf.keras.applications.resnet.preprocess_input

        elif self.pretrained_model == "vgg16":
            return tf.keras.applications.vgg16.preprocess_input

        elif self.pretrained_model == "vgg19":
            return tf.keras.applications.vgg19.preprocess_input

        elif self.pretrained_model == "mobilenet":
            return tf.keras.applications.mobilenet_v2.preprocess_input

        elif self.pretrained_model == "densenet121":
            return tf.keras.applications.densenet.preprocess_input

        elif self.pretrained_model == "inceptionresnetv2":
            return tf.keras.applications.inception_resnet_v2.preprocess_input

        return None

    def build_model(self, dense_sizes=[1024, 512]):
        # note the model already applies batch_norm
        inputs = tf.keras.Input(shape=(self.frame_size, self.frame_size, 3))

        base_model, preprocess = self.base_model((self.frame_size, self.frame_size, 3))
        self.preprocess_fn = preprocess

        x = base_model(inputs, training=self.params["base_training"])  # IMPORTANT

        if self.params["lstm"]:
            # not tested
            x = tf.keras.layers.GlobalAveragePooling2D()(x)
            x = tf.keras.layers.Dense(1024, activation="relu")(x)
            # for i in dense_sizes:
            #     x = tf.keras.layers.Dense(i, activation="relu")(x)

            cnn = tf.keras.models.Model(inputs, outputs=x)

            self.model = self.add_lstm(cnn)
        else:
            x = tf.keras.layers.GlobalAveragePooling2D()(x)

            for i in dense_sizes:
                x = tf.keras.layers.Dense(i, activation="relu")(x)
            preds = tf.keras.layers.Dense(len(self.labels), activation="softmax")(x)
            self.model = tf.keras.models.Model(inputs, outputs=preds)

        if self.params.get("retrain_layer") is not None:
            for i, layer in enumerate(base_model.layers):
                print(i, layer.name)

                if layer.name.endswith("_bn"):
                    # apparently this shouldn't matter as we set base_training = False
                    layer.trainable = False
                    # layer.momentum = 0.9

                    print("dont train", i, layer.name)
                else:
                    layer.trainable = i >= self.params["retrain_layer"]
        else:
            base_model.trainable = self.params["base_training"]

        self.model.summary()

        self.model.compile(
            optimizer=self.optimizer(), loss=self.loss(), metrics=["accuracy"],
        )
        global model
        model = self.model

    def loss(self):
        softmax = tf.keras.losses.CategoricalCrossentropy(
            label_smoothing=self.params["label_smoothing"],
        )
        return softmax

    def optimizer(self):
        if self.params["learning_rate_decay"] != 1.0:
            learning_rate = tf.compat.v1.train.exponential_decay(
                self.params["learning_rate"],
                self.global_step,
                1000,
                self.params["learning_rate_decay"],
                staircase=True,
            )
            tf.compat.v1.summary.scalar("params/learning_rate", learning_rate)
        else:
            learning_rate = self.params["learning_rate"]  # setup optimizer
        optimizer = tf.keras.optimizers.Adam(learning_rate=learning_rate)
        return optimizer

    def load_weights(self, file, meta=True):
        if not self.model:
            self.build_model()
        self.model.load_weights(file)
        if meta:
            self.load_meta(os.path.basename(file))
        print("loading weights", file)

    def load_model(self, dir):
        self.model = tf.keras.models.load_model(dir)
        self.load_meta(dir)
        # base_model = tf.keras.applications.ResNet50V2(
        #     weights="imagenet", include_top=False
        # )
        # base_model.summary()
        # for i, layer in enumerate(base_model.layers):
        #     print(i, layer.name)

    def load_meta(self, dir):
        meta = json.load(open(os.path.join(dir, "metadata.txt"), "r"))
        self.params = meta["hyperparams"]
        self.labels = meta["labels"]
        self.pretrained_model = self.params.get("model", "resnetv2")
        self.preprocess_fn = self.get_preprocess_fn()
        self.frame_size = self.params.get("frame_size", 48)

    def save(self, run_name=MODEL_NAME, history=None, test_results=None):
        # create a save point
        self.model.save(
            os.path.join(self.checkpoint_folder, run_name), save_format="tf"
        )

        model_stats = {}
        model_stats["name"] = self.MODEL_NAME
        model_stats["description"] = self.MODEL_DESCRIPTION
        model_stats["labels"] = self.labels
        model_stats["hyperparams"] = self.params
        model_stats["training_date"] = str(time.time())
        model_stats["version"] = self.VERSION
        model_stats["frame_size"] = self.frame_size
        model_stats["model"] = self.pretrained_model

        if history:
            model_stats["history"] = history.history
        if test_results:
            model_stats["test_loss"] = test_results[0]
            model_stats["test_acc"] = test_results[1]

        json.dump(
            model_stats,
            open(os.path.join(self.checkpoint_folder, run_name, "metadata.txt"), "w"),
            indent=4,
        )

    def close(self):
        if self.validate:
            self.validate.stop_load()
        if self.train:
            self.train.stop_load()

    def train_model(self, epochs, run_name):
        self.log_dir = os.path.join(self.log_base, run_name)
        os.makedirs(self.log_base, exist_ok=True)
        if not self.model:
            self.build_model()
        self.train = DataGenerator(
            self.datasets.train,
            self.datasets.train.labels,
            len(self.datasets.train.labels),
            batch_size=self.params.get("batch_size", 32),
            lstm=self.params.get("lstm", False),
            use_thermal=self.params.get("use_thermal", False),
            use_filtered=self.params.get("use_filtered", False),
            shuffle=True,
            model_preprocess=self.preprocess_fn,
            epochs=epochs,
<<<<<<< HEAD
            load_threads=4,
=======
            load_threads=self.params.get("train_load_threads", 1),
>>>>>>> 51aee4af
            resample=True,
        )
        global validate
        self.validate = DataGenerator(
            self.datasets.validation,
            self.datasets.train.labels,
            len(self.datasets.train.labels),
            batch_size=self.params.get("batch_size", 32),
            lstm=self.params.get("lstm", False),
            use_thermal=self.params.get("use_thermal", False),
            use_filtered=self.params.get("use_filtered", False),
            shuffle=True,
            model_preprocess=self.preprocess_fn,
            epochs=epochs,
            load_threads=1,
        )
        validate = self.validate
        cm_callback = tf.keras.callbacks.LambdaCallback(
            on_epoch_end=log_confusion_matrix
        )
        global file_writer_cm
        file_writer_cm = tf.summary.create_file_writer(self.log_dir + "/cm")
        history = self.model.fit(
            self.train,
            validation_data=self.validate,
            epochs=epochs,
            shuffle=False,
            callbacks=[
                tf.keras.callbacks.TensorBoard(
                    self.log_dir, write_graph=True, write_images=True
                ),
                cm_callback,
            ],  # log metrics
        )
        self.validate.stop_load()
        self.train.stop_load()
        test_accuracy = None
        if self.datasets.test:
            test = DataGenerator(
                self.datasets.test,
                self.datasets.train.labels,
                len(self.datasets.train.labels),
                batch_size=self.params.get("batch_size", 32),
                lstm=self.params.get("lstm", False),
                use_thermal=self.params.get("use_thermal", False),
                use_filtered=self.params.get("use_filtered", False),
                shuffle=False,
                model_preprocess=self.preprocess_fn,
                epochs=1,
                load_threads=1,
            )
            test_accuracy = self.model.evaluate(test)
            test.stop_load()

            logging.info("Test accuracy is %s", test_accuracy)
        self.save(run_name, history=history, test_results=test_accuracy)
        for key, value in history.history.items():
            plt.figure()
            plt.plot(value, label="Training {}".format(key))
            plt.ylabel("{}".format(key))
            plt.title("Training {}".format(key))
            plt.savefig("{}.png".format(key))

    def preprocess(self, frame, data):
        if self.use_thermal:
            channel = TrackChannels.thermal
        else:
            channel = TrackChannels.filtered
        data = data[channel]

        # normalizes data, constrast stretch good or bad?
        if self.augment:
            percent = random.randint(0, 2)
        else:
            percent = 0
        max = int(np.percentile(data, 100 - percent))
        min = int(np.percentile(data, percent))
        if max == min:
            logging.error(
                "frame max and min are the same clip %s track %s frame %s",
                frame.clip_id,
                frame.track_id,
                frame.frame_num,
            )
            return None

        data -= min
        data = data / (max - min)
        np.clip(data, a_min=0, a_max=None, out=data)

        data = data[np.newaxis, :]
        data = np.transpose(data, (1, 2, 0))
        data = np.repeat(data, 3, axis=2)
        return data

    def preprocess_old(self, frame):
        frame = [
            frame[0, :, :],
            frame[1, :, :],
            frame[4, :, :],
        ]

        frame = np.transpose(frame, (1, 2, 0))
        frame = frame[
            np.newaxis,
        ]

    def classify_frameold(self, frame):
        frame = [
            frame[0, :, :],
            frame[1, :, :],
            frame[4, :, :],
        ]

        frame = np.transpose(frame, (1, 2, 0))
        frame = frame[
            np.newaxis,
        ]
        # print(frame.shape)

        output = self.model.predict(frame)
        # print(output)
        return output[0]

    def classify_frame(self, frame, preprocess=True):

        if preprocess:
            frame = preprocess_frame(
                frame,
                (self.frame_size, self.frame_size, 3),
                self.params.get("use_thermal", True),
                augment=False,
                preprocess_fn=self.preprocess_fn,
            )
        # if NewModel.plt_i < 41:
        #     axes = NewModel.fig.add_subplot(4, 10, NewModel.plt_i)
        #     plt.imshow(tf.keras.preprocessing.image.array_to_img(frame))
        #
        #     NewModel.plt_i += 1
        output = self.model.predict(frame[np.newaxis, :])
        return output[0]

    def binarize(self):
        # set samples of each label to have a maximum cap, and exclude labels
        self.datasets.train.binarize(
<<<<<<< HEAD
            ["wallaby"], lbl_one="Wallaby", lbl_two="Not", scale=False
        )
        self.datasets.validation.binarize(["wallaby"], lbl_one="Wallaby", lbl_two="Not")
        self.datasets.test.binarize(["wallaby"], lbl_one="Wallaby", lbl_two="Not")
=======
            ["wallaby"], lbl_one="wallaby", lbl_two="Not", scale=False
        )
        self.datasets.validation.binarize(["wallaby"], lbl_one="wallaby", lbl_two="Not")
        self.datasets.test.binarize(["wallaby"], lbl_one="wallaby", lbl_two="Not")
>>>>>>> 51aee4af

        self.set_labels()
        print(self.labels)

    def rebalance(self, train_cap=1000, validate_cap=500, exclude=[], update=True):
        # set samples of each label to have a maximum cap, and exclude labels
        self.datasets.train.rebalance(
            label_cap=train_cap, exclude=exclude, update=update
        )
        self.datasets.validation.rebalance(
            label_cap=validate_cap, exclude=exclude, update=update
        )
        self.datasets.test.rebalance(
            label_cap=validate_cap, exclude=exclude, update=update
        )
        self.set_labels()

    def set_labels(self):
        # preserve label order if needed, this should be used when retraining
        # on a model already trained with our data
        if self.labels is None or self.preserve_labels == False:
            self.labels = self.datasets.train.labels
        else:
            for label in self.datasets.train.labels:
                if label not in self.labels:
                    self.labels.append(label)
            self.datasets.train.labels = label

    def import_dataset(self, dataset_filename, ignore_labels=None):
        """
        Import dataset.
        :param dataset_filename: path and filename of the dataset
        :param ignore_labels: (optional) these labels will be removed from the dataset.
        :return:
        """

        self.datasets = namedtuple("Datasets", "train, validation, test")
        datasets = pickle.load(open(dataset_filename, "rb"))
        self.datasets.train, self.datasets.validation, self.datasets.test = datasets
        self.labels = self.datasets.train.labels

        # augmentation really helps with reducing over-fitting, but test set should be fixed so we don't apply it there.
        self.datasets.train.enable_augmentation = self.params["augmentation"]
        self.datasets.validation.enable_augmentation = False
        self.datasets.test.enable_augmentation = False
        self.datasets.train.set_read_only(True)
        self.datasets.validation.set_read_only(True)
        self.datasets.test.set_read_only(True)

        for dataset in datasets:
            if ignore_labels:
                for label in ignore_labels:
                    dataset.remove_label(label)

        logging.info(
            "Training frames: {0:.1f}k".format(self.datasets.train.rows / 1000)
        )
        logging.info(
            "Validation frames: {0:.1f}k".format(self.datasets.validation.rows / 1000)
        )
        logging.info("Test segments: {0:.1f}k".format(self.datasets.test.rows / 1000))
        logging.info("Labels: {}".format(self.labels))

    #  was some problem with batch norm in old tensorflows
    # when training accuracy would be high, but when evaluating on same data
    # it would be low, this tests that, all printed accuracies should be close
    def learning_phase_test(self, dataset):
        self.save()
        dataset.shuffle = False
        _, accuracy = self.model.evaluate(dataset)
        print("dynamic", accuracy)
        tf.keras.backend.set_learning_phase(0)
        self.load_model(os.path.join(self.checkpoint_folder, "resnet50/"),)
        _, accuracy = self.model.evaluate(dataset)
        print("learning0", accuracy)

        tf.keras.backend.set_learning_phase(1)
        self.load_model(os.path.join(self.checkpoint_folder, "resnet50/"),)
        _, accuracy = self.model.evaluate(dataset)
        print("learning1", accuracy)

    # GRID SEARCH
    def train_test_model(self, hparams, log_dir, epochs=1):
        # if not self.model:
        dense_size = hparams[HP_DENSE_SIZES].split()
        for i, size in enumerate(dense_size):
            dense_size[i] = int(size)
        self.build_model(dense_sizes=dense_size)
        train = DataGenerator(
            self.datasets.train,
            len(self.datasets.train.labels),
            batch_size=hparams.get(HP_BATCH_SIZE, 32),
            lstm=self.params.get("lstm", False),
            use_thermal=self.params.get("use_thermal", False),
            use_filtered=self.params.get("use_filtered", False),
            shuffle=False,
            preprocess_fn=self.preprocess_fn,
        )
        validate = DataGenerator(
            self.datasets.validation,
            len(self.datasets.train.labels),
            batch_size=hparams.get(HP_BATCH_SIZE, 32),
            lstm=self.params.get("lstm", False),
            use_thermal=self.params.get("use_thermal", False),
            use_filtered=self.params.get("use_filtered", False),
            shuffle=False,
            preprocess_fn=self.preprocess_fn,
        )
        opt = None
        learning_rate = hparams[HP_LEARNING_RATE]
        if hparams[HP_OPTIMIZER] == "adam":
            opt = tf.keras.optimizers.Adam(learning_rate=learning_rate)
        else:
            opt = tf.keras.optimizers.SGD(learning_rate=learning_rate)
        self.model.compile(
            optimizer=opt, loss=self.loss(), metrics=["accuracy"],
        )
        history = self.model.fit(train, epochs=epochs,)
        _, accuracy = self.model.evaluate(validate)
        return accuracy

    def test_hparams(self):
        dir = self.log_dir + "/hparam_tuning"
        with tf.summary.create_file_writer(dir).as_default():
            hp.hparams_config(
                hparams=[HP_BATCH_SIZE, HP_LEARNING_RATE],
                metrics=[hp.Metric(METRIC_ACCURACY, display_name="Accuracy")],
            )
        session_num = 0

        for batch_size in HP_BATCH_SIZE.domain.values:
            for dense_size in HP_DENSE_SIZES.domain.values:
                for learning_rate in HP_LEARNING_RATE.domain.values:
                    for optimizer in HP_OPTIMIZER.domain.values:
                        hparams = {
                            HP_DENSE_SIZES: dense_size,
                            HP_BATCH_SIZE: batch_size,
                            HP_LEARNING_RATE: learning_rate,
                            HP_OPTIMIZER: optimizer,
                        }
                        run_name = "run-%d" % session_num
                        print("--- Starting trial: %s" % run_name)
                        print({h.name: hparams[h] for h in hparams})
                        self.run(dir + "/" + run_name, hparams)
                        session_num += 1

    def run(self, log_dir, hparams):
        with tf.summary.create_file_writer(log_dir).as_default():
            hp.hparams(hparams)  # record the values used in this trial
            accuracy = self.train_test_model(hparams, log_dir)
            tf.summary.scalar(METRIC_ACCURACY, accuracy, step=1)

    @property
    def hyperparams_string(self):
        """ Returns list of hyperparameters as a string. """
        return "\n".join(
            ["{}={}".format(param, value) for param, value in self.params.items()]
        )

    def add_lstm(self, cnn):
        input_layer = tf.keras.Input(shape=(27, self.frame_size, self.frame_size, 3))
        encoded_frames = tf.keras.layers.TimeDistributed(cnn)(input_layer)
        encoded_sequence = tf.keras.layers.LSTM(
            self.params["lstm_units"], dropout=self.params["keep_prob"]
        )(encoded_frames)
        hidden_layer = tf.keras.layers.Dense(1024, activation="relu")(encoded_sequence)
        hidden_layer = tf.keras.layers.Dense(512, activation="relu")(hidden_layer)

        preds = tf.keras.layers.Dense(
            len(self.datasets.train.labels), activation="softmax"
        )(hidden_layer)

        return tf.keras.models.Model(input_layer, preds)

    def lstm(self, inputs):
        lstm_cell = tf.keras.layers.LSTMCell(
            self.params["lstm_units"], dropout=self.params["keep_prob"]
        )
        rnn = tf.keras.layers.RNN(
            lstm_cell,
            return_sequences=True,
            return_state=True,
            dtype=tf.float32,
            unroll=False,
        )
        # whole_seq_output, final_memory_state, final_carry_state = rnn(inputs)
        lstm_outputs, lstm_state_1, lstm_state_2 = rnn(inputs)

        lstm_output = tf.identity(lstm_outputs[:, -1], "lstm_out")
        lstm_state = tf.stack([lstm_state_1, lstm_state_2], axis=2)
        return lstm_output, lstm_state

    def classify_track(self, track_id, data, keep_all=True):
        track_prediction = TrackPrediction(track_id, 0, keep_all)
        for i, frame in enumerate(data):
            prediction = self.classify_frame(frame)
            track_prediction.classified_frame(i, prediction, None)
        # plt.savefig("testimage.png")
        # plt.close(NewModel.fig)
        return track_prediction

    def evaluate(self, dataset):
        test = DataGenerator(
            dataset,
            self.labels,
            len(self.labels),
            batch_size=self.params.get("batch_size", 32),
            lstm=self.params.get("lstm", False),
            use_thermal=self.params.get("use_thermal", False),
            use_filtered=self.params.get("use_filtered", False),
            shuffle=False,
            model_preprocess=self.preprocess_fn,
            epochs=1,
            load_threads=1,
        )
        test_accuracy = self.model.evaluate(test)
        test.stop_load()

        logging.info("Test accuracy is %s", test_accuracy)


def plot_confusion_matrix(cm, class_names):
    """
  Returns a matplotlib figure containing the plotted confusion matrix.

  Args:
    cm (array, shape = [n, n]): a confusion matrix of integer classes
    class_names (array, shape = [n]): String names of the integer classes
  """
    figure = plt.figure(figsize=(8, 8))
    plt.imshow(cm, interpolation="nearest", cmap=plt.cm.Blues)
    plt.title("Confusion matrix")
    plt.colorbar()
    tick_marks = np.arange(len(class_names))
    plt.xticks(tick_marks, class_names, rotation=45)
    plt.yticks(tick_marks, class_names)

    # Normalize the confusion matrix.
    cm = np.around(cm.astype("float") / cm.sum(axis=1)[:, np.newaxis], decimals=2)

    # Use white text if squares are dark; otherwise black.
    threshold = cm.max() / 2.0
    for i, j in itertools.product(range(cm.shape[0]), range(cm.shape[1])):
        color = "white" if cm[i, j] > threshold else "black"
        plt.text(j, i, cm[i, j], horizontalalignment="center", color=color)

    plt.tight_layout()
    plt.ylabel("True label")
    plt.xlabel("Predicted label")
    return figure


def log_confusion_matrix(epoch, logs):
    # Use the model to predict the values from the validation dataset.
    x, y = validate.get_data()
    test_pred_raw = model.predict(x)
    test_pred = np.argmax(test_pred_raw, axis=1)
    # Calculate the confusion matrix.

    cm = confusion_matrix(y, test_pred)
    # Log the confusion matrix as an image summary.
    figure = plot_confusion_matrix(cm, class_names=validate.labels)
    cm_image = plot_to_image(figure)

    # Log the confusion matrix as an image summary.
    with file_writer_cm.as_default():
        tf.summary.image("Confusion Matrix", cm_image, step=epoch)


def plot_to_image(figure):
    """Converts the matplotlib plot specified by 'figure' to a PNG image and
  returns it. The supplied figure is closed and inaccessible after this call."""
    # Save the plot to a PNG in memory.
    buf = io.BytesIO()
    plt.savefig(buf, format="png")
    # Closing the figure prevents it from being displayed directly inside
    # the notebook.
    plt.close(figure)
    buf.seek(0)
    # Convert PNG buffer to TF image
    image = tf.image.decode_png(buf.getvalue(), channels=4)
    # Add the batch dimension
    image = tf.expand_dims(image, 0)
    return image<|MERGE_RESOLUTION|>--- conflicted
+++ resolved
@@ -311,11 +311,7 @@
             shuffle=True,
             model_preprocess=self.preprocess_fn,
             epochs=epochs,
-<<<<<<< HEAD
-            load_threads=4,
-=======
             load_threads=self.params.get("train_load_threads", 1),
->>>>>>> 51aee4af
             resample=True,
         )
         global validate
@@ -461,17 +457,10 @@
     def binarize(self):
         # set samples of each label to have a maximum cap, and exclude labels
         self.datasets.train.binarize(
-<<<<<<< HEAD
-            ["wallaby"], lbl_one="Wallaby", lbl_two="Not", scale=False
-        )
-        self.datasets.validation.binarize(["wallaby"], lbl_one="Wallaby", lbl_two="Not")
-        self.datasets.test.binarize(["wallaby"], lbl_one="Wallaby", lbl_two="Not")
-=======
             ["wallaby"], lbl_one="wallaby", lbl_two="Not", scale=False
         )
         self.datasets.validation.binarize(["wallaby"], lbl_one="wallaby", lbl_two="Not")
         self.datasets.test.binarize(["wallaby"], lbl_one="wallaby", lbl_two="Not")
->>>>>>> 51aee4af
 
         self.set_labels()
         print(self.labels)
